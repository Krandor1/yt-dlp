# coding: utf-8

from __future__ import unicode_literals

import os
import re
import sys

from .common import InfoExtractor
from .youtube import YoutubeIE
from ..compat import (
    compat_etree_fromstring,
    compat_str,
    compat_urllib_parse_unquote,
    compat_urlparse,
    compat_xml_parse_error,
)
from ..utils import (
    determine_ext,
    ExtractorError,
    float_or_none,
    HEADRequest,
    is_html,
    js_to_json,
    KNOWN_EXTENSIONS,
    merge_dicts,
    mimetype2ext,
    orderedSet,
    sanitized_Request,
    smuggle_url,
    unescapeHTML,
    unified_strdate,
    unsmuggle_url,
    UnsupportedError,
    xpath_text,
)
from .commonprotocols import RtmpIE
from .brightcove import (
    BrightcoveLegacyIE,
    BrightcoveNewIE,
)
from .nexx import (
    NexxIE,
    NexxEmbedIE,
)
from .nbc import NBCSportsVPlayerIE
from .ooyala import OoyalaIE
from .rutv import RUTVIE
from .tvc import TVCIE
from .sportbox import SportBoxIE
from .smotri import SmotriIE
from .myvi import MyviIE
from .condenast import CondeNastIE
from .udn import UDNEmbedIE
from .senateisvp import SenateISVPIE
from .svt import SVTIE
from .pornhub import PornHubIE
from .xhamster import XHamsterEmbedIE
from .tnaflix import TNAFlixNetworkEmbedIE
from .drtuber import DrTuberIE
from .redtube import RedTubeIE
from .tube8 import Tube8IE
from .mofosex import MofosexEmbedIE
from .spankwire import SpankwireIE
from .youporn import YouPornIE
from .vimeo import VimeoIE
from .dailymotion import DailymotionIE
from .dailymail import DailyMailIE
from .onionstudios import OnionStudiosIE
from .viewlift import ViewLiftEmbedIE
from .mtv import MTVServicesEmbeddedIE
from .pladform import PladformIE
from .videomore import VideomoreIE
from .webcaster import WebcasterFeedIE
from .googledrive import GoogleDriveIE
from .jwplatform import JWPlatformIE
from .digiteka import DigitekaIE
from .arkena import ArkenaIE
from .instagram import InstagramIE
from .liveleak import LiveLeakIE
from .threeqsdn import ThreeQSDNIE
from .theplatform import ThePlatformIE
from .kaltura import KalturaIE
from .eagleplatform import EaglePlatformIE
from .facebook import FacebookIE
from .soundcloud import SoundcloudEmbedIE
from .tunein import TuneInBaseIE
from .vbox7 import Vbox7IE
from .dbtv import DBTVIE
from .piksel import PikselIE
from .videa import VideaIE
from .twentymin import TwentyMinutenIE
from .ustream import UstreamIE
from .arte import ArteTVEmbedIE
from .videopress import VideoPressIE
from .rutube import RutubeIE
from .limelight import LimelightBaseIE
from .anvato import AnvatoIE
from .washingtonpost import WashingtonPostIE
from .wistia import WistiaIE
from .mediaset import MediasetIE
from .joj import JojIE
from .megaphone import MegaphoneIE
from .vzaar import VzaarIE
from .channel9 import Channel9IE
from .vshare import VShareIE
from .mediasite import MediasiteIE
from .springboardplatform import SpringboardPlatformIE
from .yapfiles import YapFilesIE
from .vice import ViceIE
from .xfileshare import XFileShareIE
from .cloudflarestream import CloudflareStreamIE
from .peertube import PeerTubeIE
from .teachable import TeachableIE
from .indavideo import IndavideoEmbedIE
from .apa import APAIE
from .foxnews import FoxNewsIE
from .viqeo import ViqeoIE
from .expressen import ExpressenIE
from .zype import ZypeIE
from .odnoklassniki import OdnoklassnikiIE
from .kinja import KinjaEmbedIE
<<<<<<< HEAD
from .rcs import RCSEmbedsIE
=======
from .bitchute import BitChuteIE
>>>>>>> 94c29091


class GenericIE(InfoExtractor):
    IE_DESC = 'Generic downloader that works on some sites'
    _VALID_URL = r'.*'
    IE_NAME = 'generic'
    _TESTS = [
        # Direct link to a video
        {
            'url': 'http://media.w3.org/2010/05/sintel/trailer.mp4',
            'md5': '67d406c2bcb6af27fa886f31aa934bbe',
            'info_dict': {
                'id': 'trailer',
                'ext': 'mp4',
                'title': 'trailer',
                'upload_date': '20100513',
            }
        },
        # Direct link to media delivered compressed (until Accept-Encoding is *)
        {
            'url': 'http://calimero.tk/muzik/FictionJunction-Parallel_Hearts.flac',
            'md5': '128c42e68b13950268b648275386fc74',
            'info_dict': {
                'id': 'FictionJunction-Parallel_Hearts',
                'ext': 'flac',
                'title': 'FictionJunction-Parallel_Hearts',
                'upload_date': '20140522',
            },
            'expected_warnings': [
                'URL could be a direct video link, returning it as such.'
            ],
            'skip': 'URL invalid',
        },
        # Direct download with broken HEAD
        {
            'url': 'http://ai-radio.org:8000/radio.opus',
            'info_dict': {
                'id': 'radio',
                'ext': 'opus',
                'title': 'radio',
            },
            'params': {
                'skip_download': True,  # infinite live stream
            },
            'expected_warnings': [
                r'501.*Not Implemented',
                r'400.*Bad Request',
            ],
        },
        # Direct link with incorrect MIME type
        {
            'url': 'http://ftp.nluug.nl/video/nluug/2014-11-20_nj14/zaal-2/5_Lennart_Poettering_-_Systemd.webm',
            'md5': '4ccbebe5f36706d85221f204d7eb5913',
            'info_dict': {
                'url': 'http://ftp.nluug.nl/video/nluug/2014-11-20_nj14/zaal-2/5_Lennart_Poettering_-_Systemd.webm',
                'id': '5_Lennart_Poettering_-_Systemd',
                'ext': 'webm',
                'title': '5_Lennart_Poettering_-_Systemd',
                'upload_date': '20141120',
            },
            'expected_warnings': [
                'URL could be a direct video link, returning it as such.'
            ]
        },
        # RSS feed
        {
            'url': 'http://phihag.de/2014/youtube-dl/rss2.xml',
            'info_dict': {
                'id': 'http://phihag.de/2014/youtube-dl/rss2.xml',
                'title': 'Zero Punctuation',
                'description': 're:.*groundbreaking video review series.*'
            },
            'playlist_mincount': 11,
        },
        # RSS feed with enclosure
        {
            'url': 'http://podcastfeeds.nbcnews.com/audio/podcast/MSNBC-MADDOW-NETCAST-M4V.xml',
            'info_dict': {
                'id': 'pdv_maddow_netcast_m4v-02-27-2015-201624',
                'ext': 'm4v',
                'upload_date': '20150228',
                'title': 'pdv_maddow_netcast_m4v-02-27-2015-201624',
            }
        },
        # RSS feed with enclosures and unsupported link URLs
        {
            'url': 'http://www.hellointernet.fm/podcast?format=rss',
            'info_dict': {
                'id': 'http://www.hellointernet.fm/podcast?format=rss',
                'description': 'CGP Grey and Brady Haran talk about YouTube, life, work, whatever.',
                'title': 'Hello Internet',
            },
            'playlist_mincount': 100,
        },
        # SMIL from http://videolectures.net/promogram_igor_mekjavic_eng
        {
            'url': 'http://videolectures.net/promogram_igor_mekjavic_eng/video/1/smil.xml',
            'info_dict': {
                'id': 'smil',
                'ext': 'mp4',
                'title': 'Automatics, robotics and biocybernetics',
                'description': 'md5:815fc1deb6b3a2bff99de2d5325be482',
                'upload_date': '20130627',
                'formats': 'mincount:16',
                'subtitles': 'mincount:1',
            },
            'params': {
                'force_generic_extractor': True,
                'skip_download': True,
            },
        },
        # SMIL from http://www1.wdr.de/mediathek/video/livestream/index.html
        {
            'url': 'http://metafilegenerator.de/WDR/WDR_FS/hds/hds.smil',
            'info_dict': {
                'id': 'hds',
                'ext': 'flv',
                'title': 'hds',
                'formats': 'mincount:1',
            },
            'params': {
                'skip_download': True,
            },
        },
        # SMIL from https://www.restudy.dk/video/play/id/1637
        {
            'url': 'https://www.restudy.dk/awsmedia/SmilDirectory/video_1637.xml',
            'info_dict': {
                'id': 'video_1637',
                'ext': 'flv',
                'title': 'video_1637',
                'formats': 'mincount:3',
            },
            'params': {
                'skip_download': True,
            },
        },
        # SMIL from http://adventure.howstuffworks.com/5266-cool-jobs-iditarod-musher-video.htm
        {
            'url': 'http://services.media.howstuffworks.com/videos/450221/smil-service.smil',
            'info_dict': {
                'id': 'smil-service',
                'ext': 'flv',
                'title': 'smil-service',
                'formats': 'mincount:1',
            },
            'params': {
                'skip_download': True,
            },
        },
        # SMIL from http://new.livestream.com/CoheedandCambria/WebsterHall/videos/4719370
        {
            'url': 'http://api.new.livestream.com/accounts/1570303/events/1585861/videos/4719370.smil',
            'info_dict': {
                'id': '4719370',
                'ext': 'mp4',
                'title': '571de1fd-47bc-48db-abf9-238872a58d1f',
                'formats': 'mincount:3',
            },
            'params': {
                'skip_download': True,
            },
        },
        # XSPF playlist from http://www.telegraaf.nl/tv/nieuws/binnenland/24353229/__Tikibad_ontruimd_wegens_brand__.html
        {
            'url': 'http://www.telegraaf.nl/xml/playlist/2015/8/7/mZlp2ctYIUEB.xspf',
            'info_dict': {
                'id': 'mZlp2ctYIUEB',
                'ext': 'mp4',
                'title': 'Tikibad ontruimd wegens brand',
                'description': 'md5:05ca046ff47b931f9b04855015e163a4',
                'thumbnail': r're:^https?://.*\.jpg$',
                'duration': 33,
            },
            'params': {
                'skip_download': True,
            },
        },
        # MPD from http://dash-mse-test.appspot.com/media.html
        {
            'url': 'http://yt-dash-mse-test.commondatastorage.googleapis.com/media/car-20120827-manifest.mpd',
            'md5': '4b57baab2e30d6eb3a6a09f0ba57ef53',
            'info_dict': {
                'id': 'car-20120827-manifest',
                'ext': 'mp4',
                'title': 'car-20120827-manifest',
                'formats': 'mincount:9',
                'upload_date': '20130904',
            },
            'params': {
                'format': 'bestvideo',
            },
        },
        # m3u8 served with Content-Type: audio/x-mpegURL; charset=utf-8
        {
            'url': 'http://once.unicornmedia.com/now/master/playlist/bb0b18ba-64f5-4b1b-a29f-0ac252f06b68/77a785f3-5188-4806-b788-0893a61634ed/93677179-2d99-4ef4-9e17-fe70d49abfbf/content.m3u8',
            'info_dict': {
                'id': 'content',
                'ext': 'mp4',
                'title': 'content',
                'formats': 'mincount:8',
            },
            'params': {
                # m3u8 downloads
                'skip_download': True,
            },
            'skip': 'video gone',
        },
        # m3u8 served with Content-Type: text/plain
        {
            'url': 'http://www.nacentapps.com/m3u8/index.m3u8',
            'info_dict': {
                'id': 'index',
                'ext': 'mp4',
                'title': 'index',
                'upload_date': '20140720',
                'formats': 'mincount:11',
            },
            'params': {
                # m3u8 downloads
                'skip_download': True,
            },
            'skip': 'video gone',
        },
        # google redirect
        {
            'url': 'http://www.google.com/url?sa=t&rct=j&q=&esrc=s&source=web&cd=1&cad=rja&ved=0CCUQtwIwAA&url=http%3A%2F%2Fwww.youtube.com%2Fwatch%3Fv%3DcmQHVoWB5FY&ei=F-sNU-LLCaXk4QT52ICQBQ&usg=AFQjCNEw4hL29zgOohLXvpJ-Bdh2bils1Q&bvm=bv.61965928,d.bGE',
            'info_dict': {
                'id': 'cmQHVoWB5FY',
                'ext': 'mp4',
                'upload_date': '20130224',
                'uploader_id': 'TheVerge',
                'description': r're:^Chris Ziegler takes a look at the\.*',
                'uploader': 'The Verge',
                'title': 'First Firefox OS phones side-by-side',
            },
            'params': {
                'skip_download': False,
            }
        },
        {
            # redirect in Refresh HTTP header
            'url': 'https://www.facebook.com/l.php?u=https%3A%2F%2Fwww.youtube.com%2Fwatch%3Fv%3DpO8h3EaFRdo&h=TAQHsoToz&enc=AZN16h-b6o4Zq9pZkCCdOLNKMN96BbGMNtcFwHSaazus4JHT_MFYkAA-WARTX2kvsCIdlAIyHZjl6d33ILIJU7Jzwk_K3mcenAXoAzBNoZDI_Q7EXGDJnIhrGkLXo_LJ_pAa2Jzbx17UHMd3jAs--6j2zaeto5w9RTn8T_1kKg3fdC5WPX9Dbb18vzH7YFX0eSJmoa6SP114rvlkw6pkS1-T&s=1',
            'info_dict': {
                'id': 'pO8h3EaFRdo',
                'ext': 'mp4',
                'title': 'Tripeo Boiler Room x Dekmantel Festival DJ Set',
                'description': 'md5:6294cc1af09c4049e0652b51a2df10d5',
                'upload_date': '20150917',
                'uploader_id': 'brtvofficial',
                'uploader': 'Boiler Room',
            },
            'params': {
                'skip_download': False,
            },
        },
        {
            'url': 'http://www.hodiho.fr/2013/02/regis-plante-sa-jeep.html',
            'md5': '85b90ccc9d73b4acd9138d3af4c27f89',
            'info_dict': {
                'id': '13601338388002',
                'ext': 'mp4',
                'uploader': 'www.hodiho.fr',
                'title': 'R\u00e9gis plante sa Jeep',
            }
        },
        # bandcamp page with custom domain
        {
            'add_ie': ['Bandcamp'],
            'url': 'http://bronyrock.com/track/the-pony-mash',
            'info_dict': {
                'id': '3235767654',
                'ext': 'mp3',
                'title': 'The Pony Mash',
                'uploader': 'M_Pallante',
            },
            'skip': 'There is a limit of 200 free downloads / month for the test song',
        },
        {
            # embedded brightcove video
            # it also tests brightcove videos that need to set the 'Referer'
            # in the http requests
            'add_ie': ['BrightcoveLegacy'],
            'url': 'http://www.bfmtv.com/video/bfmbusiness/cours-bourse/cours-bourse-l-analyse-technique-154522/',
            'info_dict': {
                'id': '2765128793001',
                'ext': 'mp4',
                'title': 'Le cours de bourse : l’analyse technique',
                'description': 'md5:7e9ad046e968cb2d1114004aba466fd9',
                'uploader': 'BFM BUSINESS',
            },
            'params': {
                'skip_download': True,
            },
        },
        {
            # embedded with itemprop embedURL and video id spelled as `idVideo`
            'add_id': ['BrightcoveLegacy'],
            'url': 'http://bfmbusiness.bfmtv.com/mediaplayer/chroniques/olivier-delamarche/',
            'info_dict': {
                'id': '5255628253001',
                'ext': 'mp4',
                'title': 'md5:37c519b1128915607601e75a87995fc0',
                'description': 'md5:37f7f888b434bb8f8cc8dbd4f7a4cf26',
                'uploader': 'BFM BUSINESS',
                'uploader_id': '876450612001',
                'timestamp': 1482255315,
                'upload_date': '20161220',
            },
            'params': {
                'skip_download': True,
            },
        },
        {
            # https://github.com/ytdl-org/youtube-dl/issues/2253
            'url': 'http://bcove.me/i6nfkrc3',
            'md5': '0ba9446db037002366bab3b3eb30c88c',
            'info_dict': {
                'id': '3101154703001',
                'ext': 'mp4',
                'title': 'Still no power',
                'uploader': 'thestar.com',
                'description': 'Mississauga resident David Farmer is still out of power as a result of the ice storm a month ago. To keep the house warm, Farmer cuts wood from his property for a wood burning stove downstairs.',
            },
            'add_ie': ['BrightcoveLegacy'],
            'skip': 'video gone',
        },
        {
            'url': 'http://www.championat.com/video/football/v/87/87499.html',
            'md5': 'fb973ecf6e4a78a67453647444222983',
            'info_dict': {
                'id': '3414141473001',
                'ext': 'mp4',
                'title': 'Видео. Удаление Дзагоева (ЦСКА)',
                'description': 'Онлайн-трансляция матча ЦСКА - "Волга"',
                'uploader': 'Championat',
            },
        },
        {
            # https://github.com/ytdl-org/youtube-dl/issues/3541
            'add_ie': ['BrightcoveLegacy'],
            'url': 'http://www.kijk.nl/sbs6/leermijvrouwenkennen/videos/jqMiXKAYan2S/aflevering-1',
            'info_dict': {
                'id': '3866516442001',
                'ext': 'mp4',
                'title': 'Leer mij vrouwen kennen: Aflevering 1',
                'description': 'Leer mij vrouwen kennen: Aflevering 1',
                'uploader': 'SBS Broadcasting',
            },
            'skip': 'Restricted to Netherlands',
            'params': {
                'skip_download': True,  # m3u8 download
            },
        },
        {
            # Brightcove video in <iframe>
            'url': 'http://www.un.org/chinese/News/story.asp?NewsID=27724',
            'md5': '36d74ef5e37c8b4a2ce92880d208b968',
            'info_dict': {
                'id': '5360463607001',
                'ext': 'mp4',
                'title': '叙利亚失明儿童在废墟上演唱《心跳》  呼吁获得正常童年生活',
                'description': '联合国儿童基金会中东和北非区域大使、作曲家扎德·迪拉尼（Zade Dirani）在3月15日叙利亚冲突爆发7周年纪念日之际发布了为叙利亚谱写的歌曲《心跳》（HEARTBEAT），为受到六年冲突影响的叙利亚儿童发出强烈呐喊，呼吁世界做出共同努力，使叙利亚儿童重新获得享有正常童年生活的权利。',
                'uploader': 'United Nations',
                'uploader_id': '1362235914001',
                'timestamp': 1489593889,
                'upload_date': '20170315',
            },
            'add_ie': ['BrightcoveLegacy'],
        },
        {
            # Brightcove with alternative playerID key
            'url': 'http://www.nature.com/nmeth/journal/v9/n7/fig_tab/nmeth.2062_SV1.html',
            'info_dict': {
                'id': 'nmeth.2062_SV1',
                'title': 'Simultaneous multiview imaging of the Drosophila syncytial blastoderm : Quantitative high-speed imaging of entire developing embryos with simultaneous multiview light-sheet microscopy : Nature Methods : Nature Research',
            },
            'playlist': [{
                'info_dict': {
                    'id': '2228375078001',
                    'ext': 'mp4',
                    'title': 'nmeth.2062-sv1',
                    'description': 'nmeth.2062-sv1',
                    'timestamp': 1363357591,
                    'upload_date': '20130315',
                    'uploader': 'Nature Publishing Group',
                    'uploader_id': '1964492299001',
                },
            }],
        },
        {
            # Brightcove with UUID in videoPlayer
            'url': 'http://www8.hp.com/cn/zh/home.html',
            'info_dict': {
                'id': '5255815316001',
                'ext': 'mp4',
                'title': 'Sprocket Video - China',
                'description': 'Sprocket Video - China',
                'uploader': 'HP-Video Gallery',
                'timestamp': 1482263210,
                'upload_date': '20161220',
                'uploader_id': '1107601872001',
            },
            'params': {
                'skip_download': True,  # m3u8 download
            },
            'skip': 'video rotates...weekly?',
        },
        {
            # Brightcove:new type [2].
            'url': 'http://www.delawaresportszone.com/video-st-thomas-more-earns-first-trip-to-basketball-semis',
            'md5': '2b35148fcf48da41c9fb4591650784f3',
            'info_dict': {
                'id': '5348741021001',
                'ext': 'mp4',
                'upload_date': '20170306',
                'uploader_id': '4191638492001',
                'timestamp': 1488769918,
                'title': 'VIDEO:  St. Thomas More earns first trip to basketball semis',

            },
        },
        {
            # Alternative brightcove <video> attributes
            'url': 'http://www.programme-tv.net/videos/extraits/81095-guillaume-canet-evoque-les-rumeurs-d-infidelite-de-marion-cotillard-avec-brad-pitt-dans-vivement-dimanche/',
            'info_dict': {
                'id': '81095-guillaume-canet-evoque-les-rumeurs-d-infidelite-de-marion-cotillard-avec-brad-pitt-dans-vivement-dimanche',
                'title': "Guillaume Canet évoque les rumeurs d'infidélité de Marion Cotillard avec Brad Pitt dans Vivement Dimanche, Extraits : toutes les vidéos avec Télé-Loisirs",
            },
            'playlist': [{
                'md5': '732d22ba3d33f2f3fc253c39f8f36523',
                'info_dict': {
                    'id': '5311302538001',
                    'ext': 'mp4',
                    'title': "Guillaume Canet évoque les rumeurs d'infidélité de Marion Cotillard avec Brad Pitt dans Vivement Dimanche",
                    'description': "Guillaume Canet évoque les rumeurs d'infidélité de Marion Cotillard avec Brad Pitt dans Vivement Dimanche (France 2, 5 février 2017)",
                    'timestamp': 1486321708,
                    'upload_date': '20170205',
                    'uploader_id': '800000640001',
                },
                'only_matching': True,
            }],
        },
        {
            # Brightcove with UUID in videoPlayer
            'url': 'http://www8.hp.com/cn/zh/home.html',
            'info_dict': {
                'id': '5255815316001',
                'ext': 'mp4',
                'title': 'Sprocket Video - China',
                'description': 'Sprocket Video - China',
                'uploader': 'HP-Video Gallery',
                'timestamp': 1482263210,
                'upload_date': '20161220',
                'uploader_id': '1107601872001',
            },
            'params': {
                'skip_download': True,  # m3u8 download
            },
        },
        # ooyala video
        {
            'url': 'http://www.rollingstone.com/music/videos/norwegian-dj-cashmere-cat-goes-spartan-on-with-me-premiere-20131219',
            'md5': '166dd577b433b4d4ebfee10b0824d8ff',
            'info_dict': {
                'id': 'BwY2RxaTrTkslxOfcan0UCf0YqyvWysJ',
                'ext': 'mp4',
                'title': '2cc213299525360.mov',  # that's what we get
                'duration': 238.231,
            },
            'add_ie': ['Ooyala'],
        },
        {
            # ooyala video embedded with http://player.ooyala.com/iframe.js
            'url': 'http://www.macrumors.com/2015/07/24/steve-jobs-the-man-in-the-machine-first-trailer/',
            'info_dict': {
                'id': 'p0MGJndjoG5SOKqO_hZJuZFPB-Tr5VgB',
                'ext': 'mp4',
                'title': '"Steve Jobs: Man in the Machine" trailer',
                'description': 'The first trailer for the Alex Gibney documentary "Steve Jobs: Man in the Machine."',
                'duration': 135.427,
            },
            'params': {
                'skip_download': True,
            },
            'skip': 'movie expired',
        },
        # ooyala video embedded with http://player.ooyala.com/static/v4/production/latest/core.min.js
        {
            'url': 'http://wnep.com/2017/07/22/steampunk-fest-comes-to-honesdale/',
            'info_dict': {
                'id': 'lwYWYxYzE6V5uJMjNGyKtwwiw9ZJD7t2',
                'ext': 'mp4',
                'title': 'Steampunk Fest Comes to Honesdale',
                'duration': 43.276,
            },
            'params': {
                'skip_download': True,
            }
        },
        # embed.ly video
        {
            'url': 'http://www.tested.com/science/weird/460206-tested-grinding-coffee-2000-frames-second/',
            'info_dict': {
                'id': '9ODmcdjQcHQ',
                'ext': 'mp4',
                'title': 'Tested: Grinding Coffee at 2000 Frames Per Second',
                'upload_date': '20140225',
                'description': 'md5:06a40fbf30b220468f1e0957c0f558ff',
                'uploader': 'Tested',
                'uploader_id': 'testedcom',
            },
            # No need to test YoutubeIE here
            'params': {
                'skip_download': True,
            },
        },
        # funnyordie embed
        {
            'url': 'http://www.theguardian.com/world/2014/mar/11/obama-zach-galifianakis-between-two-ferns',
            'info_dict': {
                'id': '18e820ec3f',
                'ext': 'mp4',
                'title': 'Between Two Ferns with Zach Galifianakis: President Barack Obama',
                'description': 'Episode 18: President Barack Obama sits down with Zach Galifianakis for his most memorable interview yet.',
            },
            # HEAD requests lead to endless 301, while GET is OK
            'expected_warnings': ['301'],
        },
        # RUTV embed
        {
            'url': 'http://www.rg.ru/2014/03/15/reg-dfo/anklav-anons.html',
            'info_dict': {
                'id': '776940',
                'ext': 'mp4',
                'title': 'Охотское море стало целиком российским',
                'description': 'md5:5ed62483b14663e2a95ebbe115eb8f43',
            },
            'params': {
                # m3u8 download
                'skip_download': True,
            },
        },
        # TVC embed
        {
            'url': 'http://sch1298sz.mskobr.ru/dou_edu/karamel_ki/filial_galleries/video/iframe_src_http_tvc_ru_video_iframe_id_55304_isplay_false_acc_video_id_channel_brand_id_11_show_episodes_episode_id_32307_frameb/',
            'info_dict': {
                'id': '55304',
                'ext': 'mp4',
                'title': 'Дошкольное воспитание',
            },
        },
        # SportBox embed
        {
            'url': 'http://www.vestifinance.ru/articles/25753',
            'info_dict': {
                'id': '25753',
                'title': 'Прямые трансляции с Форума-выставки "Госзаказ-2013"',
            },
            'playlist': [{
                'info_dict': {
                    'id': '370908',
                    'title': 'Госзаказ. День 3',
                    'ext': 'mp4',
                }
            }, {
                'info_dict': {
                    'id': '370905',
                    'title': 'Госзаказ. День 2',
                    'ext': 'mp4',
                }
            }, {
                'info_dict': {
                    'id': '370902',
                    'title': 'Госзаказ. День 1',
                    'ext': 'mp4',
                }
            }],
            'params': {
                # m3u8 download
                'skip_download': True,
            },
        },
        # Myvi.ru embed
        {
            'url': 'http://www.kinomyvi.tv/news/detail/Pervij-dublirovannij-trejler--Uzhastikov-_nOw1',
            'info_dict': {
                'id': 'f4dafcad-ff21-423d-89b5-146cfd89fa1e',
                'ext': 'mp4',
                'title': 'Ужастики, русский трейлер (2015)',
                'thumbnail': r're:^https?://.*\.jpg$',
                'duration': 153,
            }
        },
        # XHamster embed
        {
            'url': 'http://www.numisc.com/forum/showthread.php?11696-FM15-which-pumiscer-was-this-%28-vid-%29-%28-alfa-as-fuck-srx-%29&s=711f5db534502e22260dec8c5e2d66d8',
            'info_dict': {
                'id': 'showthread',
                'title': '[NSFL] [FM15] which pumiscer was this ( vid ) ( alfa as fuck srx )',
            },
            'playlist_mincount': 7,
            # This forum does not allow <iframe> syntaxes anymore
            # Now HTML tags are displayed as-is
            'skip': 'No videos on this page',
        },
        # Embedded TED video
        {
            'url': 'http://en.support.wordpress.com/videos/ted-talks/',
            'md5': '65fdff94098e4a607385a60c5177c638',
            'info_dict': {
                'id': '1969',
                'ext': 'mp4',
                'title': 'Hidden miracles of the natural world',
                'uploader': 'Louie Schwartzberg',
                'description': 'md5:8145d19d320ff3e52f28401f4c4283b9',
            }
        },
        # nowvideo embed hidden behind percent encoding
        {
            'url': 'http://www.waoanime.tv/the-super-dimension-fortress-macross-episode-1/',
            'md5': '2baf4ddd70f697d94b1c18cf796d5107',
            'info_dict': {
                'id': '06e53103ca9aa',
                'ext': 'flv',
                'title': 'Macross Episode 001  Watch Macross Episode 001 onl',
                'description': 'No description',
            },
        },
        # arte embed
        {
            'url': 'http://www.tv-replay.fr/redirection/20-03-14/x-enius-arte-10753389.html',
            'md5': '7653032cbb25bf6c80d80f217055fa43',
            'info_dict': {
                'id': '048195-004_PLUS7-F',
                'ext': 'flv',
                'title': 'X:enius',
                'description': 'md5:d5fdf32ef6613cdbfd516ae658abf168',
                'upload_date': '20140320',
            },
            'params': {
                'skip_download': 'Requires rtmpdump'
            },
            'skip': 'video gone',
        },
        # francetv embed
        {
            'url': 'http://www.tsprod.com/replay-du-concert-alcaline-de-calogero',
            'info_dict': {
                'id': 'EV_30231',
                'ext': 'mp4',
                'title': 'Alcaline, le concert avec Calogero',
                'description': 'md5:61f08036dcc8f47e9cfc33aed08ffaff',
                'upload_date': '20150226',
                'timestamp': 1424989860,
                'duration': 5400,
            },
            'params': {
                # m3u8 downloads
                'skip_download': True,
            },
            'expected_warnings': [
                'Forbidden'
            ]
        },
        # Condé Nast embed
        {
            'url': 'http://www.wired.com/2014/04/honda-asimo/',
            'md5': 'ba0dfe966fa007657bd1443ee672db0f',
            'info_dict': {
                'id': '53501be369702d3275860000',
                'ext': 'mp4',
                'title': 'Honda’s  New Asimo Robot Is More Human Than Ever',
            }
        },
        # Dailymotion embed
        {
            'url': 'http://www.spi0n.com/zap-spi0n-com-n216/',
            'md5': '441aeeb82eb72c422c7f14ec533999cd',
            'info_dict': {
                'id': 'k2mm4bCdJ6CQ2i7c8o2',
                'ext': 'mp4',
                'title': 'Le Zap de Spi0n n°216 - Zapping du Web',
                'description': 'md5:faf028e48a461b8b7fad38f1e104b119',
                'uploader': 'Spi0n',
                'uploader_id': 'xgditw',
                'upload_date': '20140425',
                'timestamp': 1398441542,
            },
            'add_ie': ['Dailymotion'],
        },
        # DailyMail embed
        {
            'url': 'http://www.bumm.sk/krimi/2017/07/05/biztonsagi-kamera-buktatta-le-az-agg-ferfit-utlegelo-apolot',
            'info_dict': {
                'id': '1495629',
                'ext': 'mp4',
                'title': 'Care worker punches elderly dementia patient in head 11 times',
                'description': 'md5:3a743dee84e57e48ec68bf67113199a5',
            },
            'add_ie': ['DailyMail'],
            'params': {
                'skip_download': True,
            },
        },
        # YouTube embed
        {
            'url': 'http://www.badzine.de/ansicht/datum/2014/06/09/so-funktioniert-die-neue-englische-badminton-liga.html',
            'info_dict': {
                'id': 'FXRb4ykk4S0',
                'ext': 'mp4',
                'title': 'The NBL Auction 2014',
                'uploader': 'BADMINTON England',
                'uploader_id': 'BADMINTONEvents',
                'upload_date': '20140603',
                'description': 'md5:9ef128a69f1e262a700ed83edb163a73',
            },
            'add_ie': ['Youtube'],
            'params': {
                'skip_download': True,
            }
        },
        # MTVServices embed
        {
            'url': 'http://www.vulture.com/2016/06/new-key-peele-sketches-released.html',
            'md5': 'ca1aef97695ef2c1d6973256a57e5252',
            'info_dict': {
                'id': '769f7ec0-0692-4d62-9b45-0d88074bffc1',
                'ext': 'mp4',
                'title': 'Key and Peele|October 10, 2012|2|203|Liam Neesons - Uncensored',
                'description': 'Two valets share their love for movie star Liam Neesons.',
                'timestamp': 1349922600,
                'upload_date': '20121011',
            },
        },
        # YouTube embed via <data-embed-url="">
        {
            'url': 'https://play.google.com/store/apps/details?id=com.gameloft.android.ANMP.GloftA8HM',
            'info_dict': {
                'id': '4vAffPZIT44',
                'ext': 'mp4',
                'title': 'Asphalt 8: Airborne - Update - Welcome to Dubai!',
                'uploader': 'Gameloft',
                'uploader_id': 'gameloft',
                'upload_date': '20140828',
                'description': 'md5:c80da9ed3d83ae6d1876c834de03e1c4',
            },
            'params': {
                'skip_download': True,
            }
        },
        # YouTube <object> embed
        {
            'url': 'http://www.improbable.com/2017/04/03/untrained-modern-youths-and-ancient-masters-in-selfie-portraits/',
            'md5': '516718101ec834f74318df76259fb3cc',
            'info_dict': {
                'id': 'msN87y-iEx0',
                'ext': 'webm',
                'title': 'Feynman: Mirrors FUN TO IMAGINE 6',
                'upload_date': '20080526',
                'description': 'md5:0ffc78ea3f01b2e2c247d5f8d1d3c18d',
                'uploader': 'Christopher Sykes',
                'uploader_id': 'ChristopherJSykes',
            },
            'add_ie': ['Youtube'],
        },
        # Camtasia studio
        {
            'url': 'http://www.ll.mit.edu/workshops/education/videocourses/antennas/lecture1/video/',
            'playlist': [{
                'md5': '0c5e352edabf715d762b0ad4e6d9ee67',
                'info_dict': {
                    'id': 'Fenn-AA_PA_Radar_Course_Lecture_1c_Final',
                    'title': 'Fenn-AA_PA_Radar_Course_Lecture_1c_Final - video1',
                    'ext': 'flv',
                    'duration': 2235.90,
                }
            }, {
                'md5': '10e4bb3aaca9fd630e273ff92d9f3c63',
                'info_dict': {
                    'id': 'Fenn-AA_PA_Radar_Course_Lecture_1c_Final_PIP',
                    'title': 'Fenn-AA_PA_Radar_Course_Lecture_1c_Final - pip',
                    'ext': 'flv',
                    'duration': 2235.93,
                }
            }],
            'info_dict': {
                'title': 'Fenn-AA_PA_Radar_Course_Lecture_1c_Final',
            }
        },
        # Flowplayer
        {
            'url': 'http://www.handjobhub.com/video/busty-blonde-siri-tit-fuck-while-wank-6313.html',
            'md5': '9d65602bf31c6e20014319c7d07fba27',
            'info_dict': {
                'id': '5123ea6d5e5a7',
                'ext': 'mp4',
                'age_limit': 18,
                'uploader': 'www.handjobhub.com',
                'title': 'Busty Blonde Siri Tit Fuck While Wank at HandjobHub.com',
            }
        },
        # Multiple brightcove videos
        # https://github.com/ytdl-org/youtube-dl/issues/2283
        {
            'url': 'http://www.newyorker.com/online/blogs/newsdesk/2014/01/always-never-nuclear-command-and-control.html',
            'info_dict': {
                'id': 'always-never',
                'title': 'Always / Never - The New Yorker',
            },
            'playlist_count': 3,
            'params': {
                'extract_flat': False,
                'skip_download': True,
            }
        },
        # MLB embed
        {
            'url': 'http://umpire-empire.com/index.php/topic/58125-laz-decides-no-thats-low/',
            'md5': '96f09a37e44da40dd083e12d9a683327',
            'info_dict': {
                'id': '33322633',
                'ext': 'mp4',
                'title': 'Ump changes call to ball',
                'description': 'md5:71c11215384298a172a6dcb4c2e20685',
                'duration': 48,
                'timestamp': 1401537900,
                'upload_date': '20140531',
                'thumbnail': r're:^https?://.*\.jpg$',
            },
        },
        # Wistia embed
        {
            'url': 'http://study.com/academy/lesson/north-american-exploration-failed-colonies-of-spain-france-england.html#lesson',
            'md5': '1953f3a698ab51cfc948ed3992a0b7ff',
            'info_dict': {
                'id': '6e2wtrbdaf',
                'ext': 'mov',
                'title': 'paywall_north-american-exploration-failed-colonies-of-spain-france-england',
                'description': 'a Paywall Videos video from Remilon',
                'duration': 644.072,
                'uploader': 'study.com',
                'timestamp': 1459678540,
                'upload_date': '20160403',
                'filesize': 24687186,
            },
        },
        {
            'url': 'http://thoughtworks.wistia.com/medias/uxjb0lwrcz',
            'md5': 'baf49c2baa8a7de5f3fc145a8506dcd4',
            'info_dict': {
                'id': 'uxjb0lwrcz',
                'ext': 'mp4',
                'title': 'Conversation about Hexagonal Rails Part 1',
                'description': 'a Martin Fowler video from ThoughtWorks',
                'duration': 1715.0,
                'uploader': 'thoughtworks.wistia.com',
                'timestamp': 1401832161,
                'upload_date': '20140603',
            },
        },
        # Wistia standard embed (async)
        {
            'url': 'https://www.getdrip.com/university/brennan-dunn-drip-workshop/',
            'info_dict': {
                'id': '807fafadvk',
                'ext': 'mp4',
                'title': 'Drip Brennan Dunn Workshop',
                'description': 'a JV Webinars video from getdrip-1',
                'duration': 4986.95,
                'timestamp': 1463607249,
                'upload_date': '20160518',
            },
            'params': {
                'skip_download': True,
            }
        },
        # Soundcloud embed
        {
            'url': 'http://nakedsecurity.sophos.com/2014/10/29/sscc-171-are-you-sure-that-1234-is-a-bad-password-podcast/',
            'info_dict': {
                'id': '174391317',
                'ext': 'mp3',
                'description': 'md5:ff867d6b555488ad3c52572bb33d432c',
                'uploader': 'Sophos Security',
                'title': 'Chet Chat 171 - Oct 29, 2014',
                'upload_date': '20141029',
            }
        },
        # Soundcloud multiple embeds
        {
            'url': 'http://www.guitarplayer.com/lessons/1014/legato-workout-one-hour-to-more-fluid-performance---tab/52809',
            'info_dict': {
                'id': '52809',
                'title': 'Guitar Essentials: Legato Workout—One-Hour to Fluid Performance  | TAB + AUDIO',
            },
            'playlist_mincount': 7,
        },
        # TuneIn station embed
        {
            'url': 'http://radiocnrv.com/promouvoir-radio-cnrv/',
            'info_dict': {
                'id': '204146',
                'ext': 'mp3',
                'title': 'CNRV',
                'location': 'Paris, France',
                'is_live': True,
            },
            'params': {
                # Live stream
                'skip_download': True,
            },
        },
        # Livestream embed
        {
            'url': 'http://www.esa.int/Our_Activities/Space_Science/Rosetta/Philae_comet_touch-down_webcast',
            'info_dict': {
                'id': '67864563',
                'ext': 'flv',
                'upload_date': '20141112',
                'title': 'Rosetta #CometLanding webcast HL 10',
            }
        },
        # Another Livestream embed, without 'new.' in URL
        {
            'url': 'https://www.freespeech.org/',
            'info_dict': {
                'id': '123537347',
                'ext': 'mp4',
                'title': 're:^FSTV [0-9]{4}-[0-9]{2}-[0-9]{2} [0-9]{2}:[0-9]{2}$',
            },
            'params': {
                # Live stream
                'skip_download': True,
            },
        },
        # LazyYT
        {
            'url': 'https://skiplagged.com/',
            'info_dict': {
                'id': 'skiplagged',
                'title': 'Skiplagged: The smart way to find cheap flights',
            },
            'playlist_mincount': 1,
            'add_ie': ['Youtube'],
        },
        # Cinchcast embed
        {
            'url': 'http://undergroundwellness.com/podcasts/306-5-steps-to-permanent-gut-healing/',
            'info_dict': {
                'id': '7141703',
                'ext': 'mp3',
                'upload_date': '20141126',
                'title': 'Jack Tips: 5 Steps to Permanent Gut Healing',
            }
        },
        # Cinerama player
        {
            'url': 'http://www.abc.net.au/7.30/content/2015/s4164797.htm',
            'info_dict': {
                'id': '730m_DandD_1901_512k',
                'ext': 'mp4',
                'uploader': 'www.abc.net.au',
                'title': 'Game of Thrones with dice - Dungeons and Dragons fantasy role-playing game gets new life - 19/01/2015',
            }
        },
        # embedded viddler video
        {
            'url': 'http://deadspin.com/i-cant-stop-watching-john-wall-chop-the-nuggets-with-th-1681801597',
            'info_dict': {
                'id': '4d03aad9',
                'ext': 'mp4',
                'uploader': 'deadspin',
                'title': 'WALL-TO-GORTAT',
                'timestamp': 1422285291,
                'upload_date': '20150126',
            },
            'add_ie': ['Viddler'],
        },
        # Libsyn embed
        {
            'url': 'http://thedailyshow.cc.com/podcast/episodetwelve',
            'info_dict': {
                'id': '3377616',
                'ext': 'mp3',
                'title': "The Daily Show Podcast without Jon Stewart - Episode 12: Bassem Youssef: Egypt's Jon Stewart",
                'description': 'md5:601cb790edd05908957dae8aaa866465',
                'upload_date': '20150220',
            },
            'skip': 'All The Daily Show URLs now redirect to http://www.cc.com/shows/',
        },
        # jwplayer YouTube
        {
            'url': 'http://media.nationalarchives.gov.uk/index.php/webinar-using-discovery-national-archives-online-catalogue/',
            'info_dict': {
                'id': 'Mrj4DVp2zeA',
                'ext': 'mp4',
                'upload_date': '20150212',
                'uploader': 'The National Archives UK',
                'description': 'md5:8078af856dca76edc42910b61273dbbf',
                'uploader_id': 'NationalArchives08',
                'title': 'Webinar: Using Discovery, The National Archives’ online catalogue',
            },
        },
        # jwplayer rtmp
        {
            'url': 'http://www.suffolk.edu/sjc/live.php',
            'info_dict': {
                'id': 'live',
                'ext': 'flv',
                'title': 'Massachusetts Supreme Judicial Court Oral Arguments',
                'uploader': 'www.suffolk.edu',
            },
            'params': {
                'skip_download': True,
            },
            'skip': 'Only has video a few mornings per month, see http://www.suffolk.edu/sjc/',
        },
        # Complex jwplayer
        {
            'url': 'http://www.indiedb.com/games/king-machine/videos',
            'info_dict': {
                'id': 'videos',
                'ext': 'mp4',
                'title': 'king machine trailer 1',
                'description': 'Browse King Machine videos & audio for sweet media. Your eyes will thank you.',
                'thumbnail': r're:^https?://.*\.jpg$',
            },
        },
        {
            # JWPlayer config passed as variable
            'url': 'http://www.txxx.com/videos/3326530/ariele/',
            'info_dict': {
                'id': '3326530_hq',
                'ext': 'mp4',
                'title': 'ARIELE | Tube Cup',
                'uploader': 'www.txxx.com',
                'age_limit': 18,
            },
            'params': {
                'skip_download': True,
            }
        },
        {
            # JWPlatform iframe
            'url': 'https://www.mediaite.com/tv/dem-senator-claims-gary-cohn-faked-a-bad-connection-during-trump-call-to-get-him-off-the-phone/',
            'md5': 'ca00a040364b5b439230e7ebfd02c4e9',
            'info_dict': {
                'id': 'O0c5JcKT',
                'ext': 'mp4',
                'upload_date': '20171122',
                'timestamp': 1511366290,
                'title': 'Dem Senator Claims Gary Cohn Faked a Bad Connection During Trump Call to Get Him Off the Phone',
            },
            'add_ie': [JWPlatformIE.ie_key()],
        },
        {
            # Video.js embed, multiple formats
            'url': 'http://ortcam.com/solidworks-урок-6-настройка-чертежа_33f9b7351.html',
            'info_dict': {
                'id': 'yygqldloqIk',
                'ext': 'mp4',
                'title': 'SolidWorks. Урок 6 Настройка чертежа',
                'description': 'md5:baf95267792646afdbf030e4d06b2ab3',
                'upload_date': '20130314',
                'uploader': 'PROстое3D',
                'uploader_id': 'PROstoe3D',
            },
            'params': {
                'skip_download': True,
            },
        },
        {
            # Video.js embed, single format
            'url': 'https://www.vooplayer.com/v3/watch/watch.php?v=NzgwNTg=',
            'info_dict': {
                'id': 'watch',
                'ext': 'mp4',
                'title': 'Step 1 -  Good Foundation',
                'description': 'md5:d1e7ff33a29fc3eb1673d6c270d344f4',
            },
            'params': {
                'skip_download': True,
            },
        },
        # rtl.nl embed
        {
            'url': 'http://www.rtlnieuws.nl/nieuws/buitenland/aanslagen-kopenhagen',
            'playlist_mincount': 5,
            'info_dict': {
                'id': 'aanslagen-kopenhagen',
                'title': 'Aanslagen Kopenhagen',
            }
        },
        # Zapiks embed
        {
            'url': 'http://www.skipass.com/news/116090-bon-appetit-s5ep3-baqueira-mi-cor.html',
            'info_dict': {
                'id': '118046',
                'ext': 'mp4',
                'title': 'EP3S5 - Bon Appétit - Baqueira Mi Corazon !',
            }
        },
        # Kaltura embed (different embed code)
        {
            'url': 'http://www.premierchristianradio.com/Shows/Saturday/Unbelievable/Conference-Videos/Os-Guinness-Is-It-Fools-Talk-Unbelievable-Conference-2014',
            'info_dict': {
                'id': '1_a52wc67y',
                'ext': 'flv',
                'upload_date': '20150127',
                'uploader_id': 'PremierMedia',
                'timestamp': int,
                'title': 'Os Guinness // Is It Fools Talk? // Unbelievable? Conference 2014',
            },
        },
        # Kaltura embed with single quotes
        {
            'url': 'http://fod.infobase.com/p_ViewPlaylist.aspx?AssignmentID=NUN8ZY',
            'info_dict': {
                'id': '0_izeg5utt',
                'ext': 'mp4',
                'title': '35871',
                'timestamp': 1355743100,
                'upload_date': '20121217',
                'uploader_id': 'cplapp@learn360.com',
            },
            'add_ie': ['Kaltura'],
        },
        {
            # Kaltura embedded via quoted entry_id
            'url': 'https://www.oreilly.com/ideas/my-cloud-makes-pretty-pictures',
            'info_dict': {
                'id': '0_utuok90b',
                'ext': 'mp4',
                'title': '06_matthew_brender_raj_dutt',
                'timestamp': 1466638791,
                'upload_date': '20160622',
            },
            'add_ie': ['Kaltura'],
            'expected_warnings': [
                'Could not send HEAD request'
            ],
            'params': {
                'skip_download': True,
            }
        },
        {
            # Kaltura embedded, some fileExt broken (#11480)
            'url': 'http://www.cornell.edu/video/nima-arkani-hamed-standard-models-of-particle-physics',
            'info_dict': {
                'id': '1_sgtvehim',
                'ext': 'mp4',
                'title': 'Our "Standard Models" of particle physics and cosmology',
                'description': 'md5:67ea74807b8c4fea92a6f38d6d323861',
                'timestamp': 1321158993,
                'upload_date': '20111113',
                'uploader_id': 'kps1',
            },
            'add_ie': ['Kaltura'],
        },
        {
            # Kaltura iframe embed
            'url': 'http://www.gsd.harvard.edu/event/i-m-pei-a-centennial-celebration/',
            'md5': 'ae5ace8eb09dc1a35d03b579a9c2cc44',
            'info_dict': {
                'id': '0_f2cfbpwy',
                'ext': 'mp4',
                'title': 'I. M. Pei: A Centennial Celebration',
                'description': 'md5:1db8f40c69edc46ca180ba30c567f37c',
                'upload_date': '20170403',
                'uploader_id': 'batchUser',
                'timestamp': 1491232186,
            },
            'add_ie': ['Kaltura'],
        },
        {
            # Kaltura iframe embed, more sophisticated
            'url': 'http://www.cns.nyu.edu/~eero/math-tools/Videos/lecture-05sep2017.html',
            'info_dict': {
                'id': '1_9gzouybz',
                'ext': 'mp4',
                'title': 'lecture-05sep2017',
                'description': 'md5:40f347d91fd4ba047e511c5321064b49',
                'upload_date': '20170913',
                'uploader_id': 'eps2',
                'timestamp': 1505340777,
            },
            'params': {
                'skip_download': True,
            },
            'add_ie': ['Kaltura'],
        },
        {
            # meta twitter:player
            'url': 'http://thechive.com/2017/12/08/all-i-want-for-christmas-is-more-twerk/',
            'info_dict': {
                'id': '0_01b42zps',
                'ext': 'mp4',
                'title': 'Main Twerk (Video)',
                'upload_date': '20171208',
                'uploader_id': 'sebastian.salinas@thechive.com',
                'timestamp': 1512713057,
            },
            'params': {
                'skip_download': True,
            },
            'add_ie': ['Kaltura'],
        },
        # referrer protected EaglePlatform embed
        {
            'url': 'https://tvrain.ru/lite/teleshow/kak_vse_nachinalos/namin-418921/',
            'info_dict': {
                'id': '582306',
                'ext': 'mp4',
                'title': 'Стас Намин: «Мы нарушили девственность Кремля»',
                'thumbnail': r're:^https?://.*\.jpg$',
                'duration': 3382,
                'view_count': int,
            },
            'params': {
                'skip_download': True,
            },
        },
        # ClipYou (EaglePlatform) embed (custom URL)
        {
            'url': 'http://muz-tv.ru/play/7129/',
            # Not checking MD5 as sometimes the direct HTTP link results in 404 and HLS is used
            'info_dict': {
                'id': '12820',
                'ext': 'mp4',
                'title': "'O Sole Mio",
                'thumbnail': r're:^https?://.*\.jpg$',
                'duration': 216,
                'view_count': int,
            },
            'params': {
                'skip_download': True,
            },
            'skip': 'This video is unavailable.',
        },
        # Pladform embed
        {
            'url': 'http://muz-tv.ru/kinozal/view/7400/',
            'info_dict': {
                'id': '100183293',
                'ext': 'mp4',
                'title': 'Тайны перевала Дятлова • 1 серия 2 часть',
                'description': 'Документальный сериал-расследование одной из самых жутких тайн ХХ века',
                'thumbnail': r're:^https?://.*\.jpg$',
                'duration': 694,
                'age_limit': 0,
            },
            'skip': 'HTTP Error 404: Not Found',
        },
        # Playwire embed
        {
            'url': 'http://www.cinemablend.com/new/First-Joe-Dirt-2-Trailer-Teaser-Stupid-Greatness-70874.html',
            'info_dict': {
                'id': '3519514',
                'ext': 'mp4',
                'title': 'Joe Dirt 2 Beautiful Loser Teaser Trailer',
                'thumbnail': r're:^https?://.*\.png$',
                'duration': 45.115,
            },
        },
        # 5min embed
        {
            'url': 'http://techcrunch.com/video/facebook-creates-on-this-day-crunch-report/518726732/',
            'md5': '4c6f127a30736b59b3e2c19234ee2bf7',
            'info_dict': {
                'id': '518726732',
                'ext': 'mp4',
                'title': 'Facebook Creates "On This Day" | Crunch Report',
                'description': 'Amazon updates Fire TV line, Tesla\'s Model X spotted in the wild',
                'timestamp': 1427237531,
                'uploader': 'Crunch Report',
                'upload_date': '20150324',
            },
            'params': {
                # m3u8 download
                'skip_download': True,
            },
        },
        # Crooks and Liars embed
        {
            'url': 'http://crooksandliars.com/2015/04/fox-friends-says-protecting-atheists',
            'info_dict': {
                'id': '8RUoRhRi',
                'ext': 'mp4',
                'title': "Fox & Friends Says Protecting Atheists From Discrimination Is Anti-Christian!",
                'description': 'md5:e1a46ad1650e3a5ec7196d432799127f',
                'timestamp': 1428207000,
                'upload_date': '20150405',
                'uploader': 'Heather',
            },
        },
        # Crooks and Liars external embed
        {
            'url': 'http://theothermccain.com/2010/02/02/video-proves-that-bill-kristol-has-been-watching-glenn-beck/comment-page-1/',
            'info_dict': {
                'id': 'MTE3MjUtMzQ2MzA',
                'ext': 'mp4',
                'title': 'md5:5e3662a81a4014d24c250d76d41a08d5',
                'description': 'md5:9b8e9542d6c3c5de42d6451b7d780cec',
                'timestamp': 1265032391,
                'upload_date': '20100201',
                'uploader': 'Heather',
            },
        },
        # NBC Sports vplayer embed
        {
            'url': 'http://www.riderfans.com/forum/showthread.php?121827-Freeman&s=e98fa1ea6dc08e886b1678d35212494a',
            'info_dict': {
                'id': 'ln7x1qSThw4k',
                'ext': 'flv',
                'title': "PFT Live: New leader in the 'new-look' defense",
                'description': 'md5:65a19b4bbfb3b0c0c5768bed1dfad74e',
                'uploader': 'NBCU-SPORTS',
                'upload_date': '20140107',
                'timestamp': 1389118457,
            },
            'skip': 'Invalid Page URL',
        },
        # NBC News embed
        {
            'url': 'http://www.vulture.com/2016/06/letterman-couldnt-care-less-about-late-night.html',
            'md5': '1aa589c675898ae6d37a17913cf68d66',
            'info_dict': {
                'id': 'x_dtl_oa_LettermanliftPR_160608',
                'ext': 'mp4',
                'title': 'David Letterman: A Preview',
                'description': 'A preview of Tom Brokaw\'s interview with David Letterman as part of the On Assignment series powered by Dateline. Airs Sunday June 12 at 7/6c.',
                'upload_date': '20160609',
                'timestamp': 1465431544,
                'uploader': 'NBCU-NEWS',
            },
        },
        # UDN embed
        {
            'url': 'https://video.udn.com/news/300346',
            'md5': 'fd2060e988c326991037b9aff9df21a6',
            'info_dict': {
                'id': '300346',
                'ext': 'mp4',
                'title': '中一中男師變性 全校師生力挺',
                'thumbnail': r're:^https?://.*\.jpg$',
            },
            'params': {
                # m3u8 download
                'skip_download': True,
            },
            'expected_warnings': ['Failed to parse JSON Expecting value'],
        },
        # Brightcove URL in single quotes
        {
            'url': 'http://www.sportsnet.ca/baseball/mlb/sn-presents-russell-martin-world-citizen/',
            'md5': '4ae374f1f8b91c889c4b9203c8c752af',
            'info_dict': {
                'id': '4255764656001',
                'ext': 'mp4',
                'title': 'SN Presents: Russell Martin, World Citizen',
                'description': 'To understand why he was the Toronto Blue Jays’ top off-season priority is to appreciate his background and upbringing in Montreal, where he first developed his baseball skills. Written and narrated by Stephen Brunt.',
                'uploader': 'Rogers Sportsnet',
                'uploader_id': '1704050871',
                'upload_date': '20150525',
                'timestamp': 1432570283,
            },
        },
        # Kinja embed
        {
            'url': 'http://www.clickhole.com/video/dont-understand-bitcoin-man-will-mumble-explanatio-2537',
            'info_dict': {
                'id': '106351',
                'ext': 'mp4',
                'title': 'Don’t Understand Bitcoin? This Man Will Mumble An Explanation At You',
                'description': 'Migrated from OnionStudios',
                'thumbnail': r're:^https?://.*\.jpe?g$',
                'uploader': 'clickhole',
                'upload_date': '20150527',
                'timestamp': 1432744860,
            }
        },
        # SnagFilms embed
        {
            'url': 'http://whilewewatch.blogspot.ru/2012/06/whilewewatch-whilewewatch-gripping.html',
            'info_dict': {
                'id': '74849a00-85a9-11e1-9660-123139220831',
                'ext': 'mp4',
                'title': '#whilewewatch',
            }
        },
        # AdobeTVVideo embed
        {
            'url': 'https://helpx.adobe.com/acrobat/how-to/new-experience-acrobat-dc.html?set=acrobat--get-started--essential-beginners',
            'md5': '43662b577c018ad707a63766462b1e87',
            'info_dict': {
                'id': '2456',
                'ext': 'mp4',
                'title': 'New experience with Acrobat DC',
                'description': 'New experience with Acrobat DC',
                'duration': 248.667,
            },
        },
        # BrightcoveInPageEmbed embed
        {
            'url': 'http://www.geekandsundry.com/tabletop-bonus-wils-final-thoughts-on-dread/',
            'info_dict': {
                'id': '4238694884001',
                'ext': 'flv',
                'title': 'Tabletop: Dread, Last Thoughts',
                'description': 'Tabletop: Dread, Last Thoughts',
                'duration': 51690,
            },
        },
        # Brightcove embed, with no valid 'renditions' but valid 'IOSRenditions'
        # This video can't be played in browsers if Flash disabled and UA set to iPhone, which is actually a false alarm
        {
            'url': 'https://dl.dropboxusercontent.com/u/29092637/interview.html',
            'info_dict': {
                'id': '4785848093001',
                'ext': 'mp4',
                'title': 'The Cardinal Pell Interview',
                'description': 'Sky News Contributor Andrew Bolt interviews George Pell in Rome, following the Cardinal\'s evidence before the Royal Commission into Child Abuse. ',
                'uploader': 'GlobeCast Australia - GlobeStream',
                'uploader_id': '2733773828001',
                'upload_date': '20160304',
                'timestamp': 1457083087,
            },
            'params': {
                # m3u8 downloads
                'skip_download': True,
            },
        },
        {
            # Brightcove embed with whitespace around attribute names
            'url': 'http://www.stack.com/video/3167554373001/learn-to-hit-open-three-pointers-with-damian-lillard-s-baseline-drift-drill',
            'info_dict': {
                'id': '3167554373001',
                'ext': 'mp4',
                'title': "Learn to Hit Open Three-Pointers With Damian Lillard's Baseline Drift Drill",
                'description': 'md5:57bacb0e0f29349de4972bfda3191713',
                'uploader_id': '1079349493',
                'upload_date': '20140207',
                'timestamp': 1391810548,
            },
            'params': {
                'skip_download': True,
            },
        },
        # Another form of arte.tv embed
        {
            'url': 'http://www.tv-replay.fr/redirection/09-04-16/arte-reportage-arte-11508975.html',
            'md5': '850bfe45417ddf221288c88a0cffe2e2',
            'info_dict': {
                'id': '030273-562_PLUS7-F',
                'ext': 'mp4',
                'title': 'ARTE Reportage - Nulle part, en France',
                'description': 'md5:e3a0e8868ed7303ed509b9e3af2b870d',
                'upload_date': '20160409',
            },
        },
        # LiveLeak embed
        {
            'url': 'http://www.wykop.pl/link/3088787/',
            'md5': '7619da8c820e835bef21a1efa2a0fc71',
            'info_dict': {
                'id': '874_1459135191',
                'ext': 'mp4',
                'title': 'Man shows poor quality of new apartment building',
                'description': 'The wall is like a sand pile.',
                'uploader': 'Lake8737',
            },
            'add_ie': [LiveLeakIE.ie_key()],
        },
        # Another LiveLeak embed pattern (#13336)
        {
            'url': 'https://milo.yiannopoulos.net/2017/06/concealed-carry-robbery/',
            'info_dict': {
                'id': '2eb_1496309988',
                'ext': 'mp4',
                'title': 'Thief robs place where everyone was armed',
                'description': 'md5:694d73ee79e535953cf2488562288eee',
                'uploader': 'brazilwtf',
            },
            'add_ie': [LiveLeakIE.ie_key()],
        },
        # Duplicated embedded video URLs
        {
            'url': 'http://www.hudl.com/athlete/2538180/highlights/149298443',
            'info_dict': {
                'id': '149298443_480_16c25b74_2',
                'ext': 'mp4',
                'title': 'vs. Blue Orange Spring Game',
                'uploader': 'www.hudl.com',
            },
        },
        # twitter:player:stream embed
        {
            'url': 'http://www.rtl.be/info/video/589263.aspx?CategoryID=288',
            'info_dict': {
                'id': 'master',
                'ext': 'mp4',
                'title': 'Une nouvelle espèce de dinosaure découverte en Argentine',
                'uploader': 'www.rtl.be',
            },
            'params': {
                # m3u8 downloads
                'skip_download': True,
            },
        },
        # twitter:player embed
        {
            'url': 'http://www.theatlantic.com/video/index/484130/what-do-black-holes-sound-like/',
            'md5': 'a3e0df96369831de324f0778e126653c',
            'info_dict': {
                'id': '4909620399001',
                'ext': 'mp4',
                'title': 'What Do Black Holes Sound Like?',
                'description': 'what do black holes sound like',
                'upload_date': '20160524',
                'uploader_id': '29913724001',
                'timestamp': 1464107587,
                'uploader': 'TheAtlantic',
            },
            'add_ie': ['BrightcoveLegacy'],
        },
        # Facebook <iframe> embed
        {
            'url': 'https://www.hostblogger.de/blog/archives/6181-Auto-jagt-Betonmischer.html',
            'md5': 'fbcde74f534176ecb015849146dd3aee',
            'info_dict': {
                'id': '599637780109885',
                'ext': 'mp4',
                'title': 'Facebook video #599637780109885',
            },
        },
        # Facebook <iframe> embed, plugin video
        {
            'url': 'http://5pillarsuk.com/2017/06/07/tariq-ramadan-disagrees-with-pr-exercise-by-imams-refusing-funeral-prayers-for-london-attackers/',
            'info_dict': {
                'id': '1754168231264132',
                'ext': 'mp4',
                'title': 'About the Imams and Religious leaders refusing to perform funeral prayers for...',
                'uploader': 'Tariq Ramadan (official)',
                'timestamp': 1496758379,
                'upload_date': '20170606',
            },
            'params': {
                'skip_download': True,
            },
        },
        # Facebook API embed
        {
            'url': 'http://www.lothype.com/blue-stars-2016-preview-standstill-full-show/',
            'md5': 'a47372ee61b39a7b90287094d447d94e',
            'info_dict': {
                'id': '10153467542406923',
                'ext': 'mp4',
                'title': 'Facebook video #10153467542406923',
            },
        },
        # Wordpress "YouTube Video Importer" plugin
        {
            'url': 'http://www.lothype.com/blue-devils-drumline-stanford-lot-2016/',
            'md5': 'd16797741b560b485194eddda8121b48',
            'info_dict': {
                'id': 'HNTXWDXV9Is',
                'ext': 'mp4',
                'title': 'Blue Devils Drumline Stanford lot 2016',
                'upload_date': '20160627',
                'uploader_id': 'GENOCIDE8GENERAL10',
                'uploader': 'cylus cyrus',
            },
        },
        {
            # video stored on custom kaltura server
            'url': 'http://www.expansion.com/multimedia/videos.html?media=EQcM30NHIPv',
            'md5': '537617d06e64dfed891fa1593c4b30cc',
            'info_dict': {
                'id': '0_1iotm5bh',
                'ext': 'mp4',
                'title': 'Elecciones británicas: 5 lecciones para Rajoy',
                'description': 'md5:435a89d68b9760b92ce67ed227055f16',
                'uploader_id': 'videos.expansion@el-mundo.net',
                'upload_date': '20150429',
                'timestamp': 1430303472,
            },
            'add_ie': ['Kaltura'],
        },
        {
            # multiple kaltura embeds, nsfw
            'url': 'https://www.quartier-rouge.be/prive/femmes/kamila-avec-video-jaime-sadomie.html',
            'info_dict': {
                'id': 'kamila-avec-video-jaime-sadomie',
                'title': "Kamila avec vídeo “J'aime sadomie”",
            },
            'playlist_count': 8,
        },
        {
            # Non-standard Vimeo embed
            'url': 'https://openclassrooms.com/courses/understanding-the-web',
            'md5': '64d86f1c7d369afd9a78b38cbb88d80a',
            'info_dict': {
                'id': '148867247',
                'ext': 'mp4',
                'title': 'Understanding the web - Teaser',
                'description': 'This is "Understanding the web - Teaser" by openclassrooms on Vimeo, the home for high quality videos and the people who love them.',
                'upload_date': '20151214',
                'uploader': 'OpenClassrooms',
                'uploader_id': 'openclassrooms',
            },
            'add_ie': ['Vimeo'],
        },
        {
            # generic vimeo embed that requires original URL passed as Referer
            'url': 'http://racing4everyone.eu/2016/07/30/formula-1-2016-round12-germany/',
            'only_matching': True,
        },
        {
            'url': 'https://support.arkena.com/display/PLAY/Ways+to+embed+your+video',
            'md5': 'b96f2f71b359a8ecd05ce4e1daa72365',
            'info_dict': {
                'id': 'b41dda37-d8e7-4d3f-b1b5-9a9db578bdfe',
                'ext': 'mp4',
                'title': 'Big Buck Bunny',
                'description': 'Royalty free test video',
                'timestamp': 1432816365,
                'upload_date': '20150528',
                'is_live': False,
            },
            'params': {
                'skip_download': True,
            },
            'add_ie': [ArkenaIE.ie_key()],
        },
        {
            'url': 'http://nova.bg/news/view/2016/08/16/156543/%D0%BD%D0%B0-%D0%BA%D0%BE%D1%81%D1%8A%D0%BC-%D0%BE%D1%82-%D0%B2%D0%B7%D1%80%D0%B8%D0%B2-%D0%BE%D1%82%D1%86%D0%B5%D0%BF%D0%B8%D1%85%D0%B0-%D1%86%D1%8F%D0%BB-%D0%BA%D0%B2%D0%B0%D1%80%D1%82%D0%B0%D0%BB-%D0%B7%D0%B0%D1%80%D0%B0%D0%B4%D0%B8-%D0%B8%D0%B7%D1%82%D0%B8%D1%87%D0%B0%D0%BD%D0%B5-%D0%BD%D0%B0-%D0%B3%D0%B0%D0%B7-%D0%B2-%D0%BF%D0%BB%D0%BE%D0%B2%D0%B4%D0%B8%D0%B2/',
            'info_dict': {
                'id': '1c7141f46c',
                'ext': 'mp4',
                'title': 'НА КОСЪМ ОТ ВЗРИВ: Изтичане на газ на бензиностанция в Пловдив',
            },
            'params': {
                'skip_download': True,
            },
            'add_ie': [Vbox7IE.ie_key()],
        },
        {
            # DBTV embeds
            'url': 'http://www.dagbladet.no/2016/02/23/nyheter/nordlys/ski/troms/ver/43254897/',
            'info_dict': {
                'id': '43254897',
                'title': 'Etter ett års planlegging, klaffet endelig alt: - Jeg måtte ta en liten dans',
            },
            'playlist_mincount': 3,
        },
        {
            # Videa embeds
            'url': 'http://forum.dvdtalk.com/movie-talk/623756-deleted-magic-star-wars-ot-deleted-alt-scenes-docu-style.html',
            'info_dict': {
                'id': '623756-deleted-magic-star-wars-ot-deleted-alt-scenes-docu-style',
                'title': 'Deleted Magic - Star Wars: OT Deleted / Alt. Scenes Docu. Style - DVD Talk Forum',
            },
            'playlist_mincount': 2,
        },
        {
            # 20 minuten embed
            'url': 'http://www.20min.ch/schweiz/news/story/So-kommen-Sie-bei-Eis-und-Schnee-sicher-an-27032552',
            'info_dict': {
                'id': '523629',
                'ext': 'mp4',
                'title': 'So kommen Sie bei Eis und Schnee sicher an',
                'description': 'md5:117c212f64b25e3d95747e5276863f7d',
            },
            'params': {
                'skip_download': True,
            },
            'add_ie': [TwentyMinutenIE.ie_key()],
        },
        {
            # VideoPress embed
            'url': 'https://en.support.wordpress.com/videopress/',
            'info_dict': {
                'id': 'OcobLTqC',
                'ext': 'm4v',
                'title': 'IMG_5786',
                'timestamp': 1435711927,
                'upload_date': '20150701',
            },
            'params': {
                'skip_download': True,
            },
            'add_ie': [VideoPressIE.ie_key()],
        },
        {
            # Rutube embed
            'url': 'http://magazzino.friday.ru/videos/vipuski/kazan-2',
            'info_dict': {
                'id': '9b3d5bee0a8740bf70dfd29d3ea43541',
                'ext': 'flv',
                'title': 'Магаззино: Казань 2',
                'description': 'md5:99bccdfac2269f0e8fdbc4bbc9db184a',
                'uploader': 'Магаззино',
                'upload_date': '20170228',
                'uploader_id': '996642',
            },
            'params': {
                'skip_download': True,
            },
            'add_ie': [RutubeIE.ie_key()],
        },
        {
            # ThePlatform embedded with whitespaces in URLs
            'url': 'http://www.golfchannel.com/topics/shows/golftalkcentral.htm',
            'only_matching': True,
        },
        {
            # Senate ISVP iframe https
            'url': 'https://www.hsgac.senate.gov/hearings/canadas-fast-track-refugee-plan-unanswered-questions-and-implications-for-us-national-security',
            'md5': 'fb8c70b0b515e5037981a2492099aab8',
            'info_dict': {
                'id': 'govtaff020316',
                'ext': 'mp4',
                'title': 'Integrated Senate Video Player',
            },
            'add_ie': [SenateISVPIE.ie_key()],
        },
        {
            # Limelight embeds (1 channel embed + 4 media embeds)
            'url': 'http://www.sedona.com/FacilitatorTraining2017',
            'info_dict': {
                'id': 'FacilitatorTraining2017',
                'title': 'Facilitator Training 2017',
            },
            'playlist_mincount': 5,
        },
        {
            # Limelight embed (LimelightPlayerUtil.embed)
            'url': 'https://tv5.ca/videos?v=xuu8qowr291ri',
            'info_dict': {
                'id': '95d035dc5c8a401588e9c0e6bd1e9c92',
                'ext': 'mp4',
                'title': '07448641',
                'timestamp': 1499890639,
                'upload_date': '20170712',
            },
            'params': {
                'skip_download': True,
            },
            'add_ie': ['LimelightMedia'],
        },
        {
            'url': 'http://kron4.com/2017/04/28/standoff-with-walnut-creek-murder-suspect-ends-with-arrest/',
            'info_dict': {
                'id': 'standoff-with-walnut-creek-murder-suspect-ends-with-arrest',
                'title': 'Standoff with Walnut Creek murder suspect ends',
                'description': 'md5:3ccc48a60fc9441eeccfc9c469ebf788',
            },
            'playlist_mincount': 4,
        },
        {
            # WashingtonPost embed
            'url': 'http://www.vanityfair.com/hollywood/2017/04/donald-trump-tv-pitches',
            'info_dict': {
                'id': '8caf6e88-d0ec-11e5-90d3-34c2c42653ac',
                'ext': 'mp4',
                'title': "No one has seen the drama series based on Trump's life \u2014 until now",
                'description': 'Donald Trump wanted a weekly TV drama based on his life. It never aired. But The Washington Post recently obtained a scene from the pilot script — and enlisted actors.',
                'timestamp': 1455216756,
                'uploader': 'The Washington Post',
                'upload_date': '20160211',
            },
            'add_ie': [WashingtonPostIE.ie_key()],
        },
        {
            # Mediaset embed
            'url': 'http://www.tgcom24.mediaset.it/politica/serracchiani-voglio-vivere-in-una-societa-aperta-reazioni-sproporzionate-_3071354-201702a.shtml',
            'info_dict': {
                'id': '720642',
                'ext': 'mp4',
                'title': 'Serracchiani: "Voglio vivere in una società aperta, con tutela del patto di fiducia"',
            },
            'params': {
                'skip_download': True,
            },
            'add_ie': [MediasetIE.ie_key()],
        },
        {
            # JOJ.sk embeds
            'url': 'https://www.noviny.sk/slovensko/238543-slovenskom-sa-prehnala-vlna-silnych-burok',
            'info_dict': {
                'id': '238543-slovenskom-sa-prehnala-vlna-silnych-burok',
                'title': 'Slovenskom sa prehnala vlna silných búrok',
            },
            'playlist_mincount': 5,
            'add_ie': [JojIE.ie_key()],
        },
        {
            # AMP embed (see https://www.ampproject.org/docs/reference/components/amp-video)
            'url': 'https://tvrain.ru/amp/418921/',
            'md5': 'cc00413936695987e8de148b67d14f1d',
            'info_dict': {
                'id': '418921',
                'ext': 'mp4',
                'title': 'Стас Намин: «Мы нарушили девственность Кремля»',
            },
        },
        {
            # vzaar embed
            'url': 'http://help.vzaar.com/article/165-embedding-video',
            'md5': '7e3919d9d2620b89e3e00bec7fe8c9d4',
            'info_dict': {
                'id': '8707641',
                'ext': 'mp4',
                'title': 'Building A Business Online: Principal Chairs Q & A',
            },
        },
        {
            # multiple HTML5 videos on one page
            'url': 'https://www.paragon-software.com/home/rk-free/keyscenarios.html',
            'info_dict': {
                'id': 'keyscenarios',
                'title': 'Rescue Kit 14 Free Edition - Getting started',
            },
            'playlist_count': 4,
        },
        {
            # vshare embed
            'url': 'https://youtube-dlc-demo.neocities.org/vshare.html',
            'md5': '17b39f55b5497ae8b59f5fbce8e35886',
            'info_dict': {
                'id': '0f64ce6',
                'title': 'vl14062007715967',
                'ext': 'mp4',
            }
        },
        {
            'url': 'http://www.heidelberg-laureate-forum.org/blog/video/lecture-friday-september-23-2016-sir-c-antony-r-hoare/',
            'md5': 'aecd089f55b1cb5a59032cb049d3a356',
            'info_dict': {
                'id': '90227f51a80c4d8f86c345a7fa62bd9a1d',
                'ext': 'mp4',
                'title': 'Lecture: Friday, September 23, 2016 - Sir Tony Hoare',
                'description': 'md5:5a51db84a62def7b7054df2ade403c6c',
                'timestamp': 1474354800,
                'upload_date': '20160920',
            }
        },
        {
            'url': 'http://www.kidzworld.com/article/30935-trolls-the-beat-goes-on-interview-skylar-astin-and-amanda-leighton',
            'info_dict': {
                'id': '1731611',
                'ext': 'mp4',
                'title': 'Official Trailer | TROLLS: THE BEAT GOES ON!',
                'description': 'md5:eb5f23826a027ba95277d105f248b825',
                'timestamp': 1516100691,
                'upload_date': '20180116',
            },
            'params': {
                'skip_download': True,
            },
            'add_ie': [SpringboardPlatformIE.ie_key()],
        },
        {
            'url': 'https://www.youtube.com/shared?ci=1nEzmT-M4fU',
            'info_dict': {
                'id': 'uPDB5I9wfp8',
                'ext': 'webm',
                'title': 'Pocoyo: 90 minutos de episódios completos Português para crianças - PARTE 3',
                'description': 'md5:d9e4d9346a2dfff4c7dc4c8cec0f546d',
                'upload_date': '20160219',
                'uploader': 'Pocoyo - Português (BR)',
                'uploader_id': 'PocoyoBrazil',
            },
            'add_ie': [YoutubeIE.ie_key()],
            'params': {
                'skip_download': True,
            },
        },
        {
            'url': 'https://www.yapfiles.ru/show/1872528/690b05d3054d2dbe1e69523aa21bb3b1.mp4.html',
            'info_dict': {
                'id': 'vMDE4NzI1Mjgt690b',
                'ext': 'mp4',
                'title': 'Котята',
            },
            'add_ie': [YapFilesIE.ie_key()],
            'params': {
                'skip_download': True,
            },
        },
        {
            # CloudflareStream embed
            'url': 'https://www.cloudflare.com/products/cloudflare-stream/',
            'info_dict': {
                'id': '31c9291ab41fac05471db4e73aa11717',
                'ext': 'mp4',
                'title': '31c9291ab41fac05471db4e73aa11717',
            },
            'add_ie': [CloudflareStreamIE.ie_key()],
            'params': {
                'skip_download': True,
            },
        },
        {
            # PeerTube embed
            'url': 'https://joinpeertube.org/fr/home/',
            'info_dict': {
                'id': 'home',
                'title': 'Reprenez le contrôle de vos vidéos ! #JoinPeertube',
            },
            'playlist_count': 2,
        },
        {
            # Indavideo embed
            'url': 'https://streetkitchen.hu/receptek/igy_kell_otthon_hamburgert_sutni/',
            'info_dict': {
                'id': '1693903',
                'ext': 'mp4',
                'title': 'Így kell otthon hamburgert sütni',
                'description': 'md5:f5a730ecf900a5c852e1e00540bbb0f7',
                'timestamp': 1426330212,
                'upload_date': '20150314',
                'uploader': 'StreetKitchen',
                'uploader_id': '546363',
            },
            'add_ie': [IndavideoEmbedIE.ie_key()],
            'params': {
                'skip_download': True,
            },
        },
        {
            # APA embed via JWPlatform embed
            'url': 'http://www.vol.at/blue-man-group/5593454',
            'info_dict': {
                'id': 'jjv85FdZ',
                'ext': 'mp4',
                'title': '"Blau ist mysteriös": Die Blue Man Group im Interview',
                'description': 'md5:d41d8cd98f00b204e9800998ecf8427e',
                'thumbnail': r're:^https?://.*\.jpg$',
                'duration': 254,
                'timestamp': 1519211149,
                'upload_date': '20180221',
            },
            'params': {
                'skip_download': True,
            },
        },
        {
            'url': 'http://share-videos.se/auto/video/83645793?uid=13',
            'md5': 'b68d276de422ab07ee1d49388103f457',
            'info_dict': {
                'id': '83645793',
                'title': 'Lock up and get excited',
                'ext': 'mp4'
            },
            'skip': 'TODO: fix nested playlists processing in tests',
        },
        {
            # Viqeo embeds
            'url': 'https://viqeo.tv/',
            'info_dict': {
                'id': 'viqeo',
                'title': 'All-new video platform',
            },
            'playlist_count': 6,
        },
        {
            # Squarespace video embed, 2019-08-28
            'url': 'http://ootboxford.com',
            'info_dict': {
                'id': 'Tc7b_JGdZfw',
                'title': 'Out of the Blue, at Childish Things 10',
                'ext': 'mp4',
                'description': 'md5:a83d0026666cf5ee970f8bd1cfd69c7f',
                'uploader_id': 'helendouglashouse',
                'uploader': 'Helen & Douglas House',
                'upload_date': '20140328',
            },
            'params': {
                'skip_download': True,
            },
        },
        {
            # Zype embed
            'url': 'https://www.cookscountry.com/episode/554-smoky-barbecue-favorites',
            'info_dict': {
                'id': '5b400b834b32992a310622b9',
                'ext': 'mp4',
                'title': 'Smoky Barbecue Favorites',
                'thumbnail': r're:^https?://.*\.jpe?g',
                'description': 'md5:5ff01e76316bd8d46508af26dc86023b',
                'upload_date': '20170909',
                'timestamp': 1504915200,
            },
            'add_ie': [ZypeIE.ie_key()],
            'params': {
                'skip_download': True,
            },
        },
        {
            # videojs embed
            'url': 'https://video.sibnet.ru/shell.php?videoid=3422904',
            'info_dict': {
                'id': 'shell',
                'ext': 'mp4',
                'title': 'Доставщик пиццы спросил разрешения сыграть на фортепиано',
                'description': 'md5:89209cdc587dab1e4a090453dbaa2cb1',
                'thumbnail': r're:^https?://.*\.jpg$',
            },
            'params': {
                'skip_download': True,
            },
            'expected_warnings': ['Failed to download MPD manifest'],
        },
        {
            # DailyMotion embed with DM.player
            'url': 'https://www.beinsports.com/us/copa-del-rey/video/the-locker-room-valencia-beat-barca-in-copa/1203804',
            'info_dict': {
                'id': 'k6aKkGHd9FJs4mtJN39',
                'ext': 'mp4',
                'title': 'The Locker Room: Valencia Beat Barca In Copa del Rey Final',
                'description': 'This video is private.',
                'uploader_id': 'x1jf30l',
                'uploader': 'beIN SPORTS USA',
                'upload_date': '20190528',
                'timestamp': 1559062971,
            },
            'params': {
                'skip_download': True,
            },
        },
        # {
        #     # TODO: find another test
        #     # http://schema.org/VideoObject
        #     'url': 'https://flipagram.com/f/nyvTSJMKId',
        #     'md5': '888dcf08b7ea671381f00fab74692755',
        #     'info_dict': {
        #         'id': 'nyvTSJMKId',
        #         'ext': 'mp4',
        #         'title': 'Flipagram by sjuria101 featuring Midnight Memories by One Direction',
        #         'description': '#love for cats.',
        #         'timestamp': 1461244995,
        #         'upload_date': '20160421',
        #     },
        #     'params': {
        #         'force_generic_extractor': True,
        #     },
        # }
    ]

    def report_following_redirect(self, new_url):
        """Report information extraction."""
        self._downloader.to_screen('[redirect] Following redirect to %s' % new_url)

    def _extract_rss(self, url, video_id, doc):
        playlist_title = doc.find('./channel/title').text
        playlist_desc_el = doc.find('./channel/description')
        playlist_desc = None if playlist_desc_el is None else playlist_desc_el.text

        entries = []
        for it in doc.findall('./channel/item'):
            next_url = None
            enclosure_nodes = it.findall('./enclosure')
            for e in enclosure_nodes:
                next_url = e.attrib.get('url')
                if next_url:
                    break

            if not next_url:
                next_url = xpath_text(it, 'link', fatal=False)

            if not next_url:
                continue

            entries.append({
                '_type': 'url_transparent',
                'url': next_url,
                'title': it.find('title').text,
            })

        return {
            '_type': 'playlist',
            'id': url,
            'title': playlist_title,
            'description': playlist_desc,
            'entries': entries,
        }

    def _extract_camtasia(self, url, video_id, webpage):
        """ Returns None if no camtasia video can be found. """

        camtasia_cfg = self._search_regex(
            r'fo\.addVariable\(\s*"csConfigFile",\s*"([^"]+)"\s*\);',
            webpage, 'camtasia configuration file', default=None)
        if camtasia_cfg is None:
            return None

        title = self._html_search_meta('DC.title', webpage, fatal=True)

        camtasia_url = compat_urlparse.urljoin(url, camtasia_cfg)
        camtasia_cfg = self._download_xml(
            camtasia_url, video_id,
            note='Downloading camtasia configuration',
            errnote='Failed to download camtasia configuration')
        fileset_node = camtasia_cfg.find('./playlist/array/fileset')

        entries = []
        for n in fileset_node.getchildren():
            url_n = n.find('./uri')
            if url_n is None:
                continue

            entries.append({
                'id': os.path.splitext(url_n.text.rpartition('/')[2])[0],
                'title': '%s - %s' % (title, n.tag),
                'url': compat_urlparse.urljoin(url, url_n.text),
                'duration': float_or_none(n.find('./duration').text),
            })

        return {
            '_type': 'playlist',
            'entries': entries,
            'title': title,
        }

    def _real_extract(self, url):
        if url.startswith('//'):
            return self.url_result(self.http_scheme() + url)

        parsed_url = compat_urlparse.urlparse(url)
        if not parsed_url.scheme:
            default_search = self._downloader.params.get('default_search')
            if default_search is None:
                default_search = 'fixup_error'

            if default_search in ('auto', 'auto_warning', 'fixup_error'):
                if re.match(r'^[^\s/]+\.[^\s/]+/', url):
                    self._downloader.report_warning('The url doesn\'t specify the protocol, trying with http')
                    return self.url_result('http://' + url)
                elif default_search != 'fixup_error':
                    if default_search == 'auto_warning':
                        if re.match(r'^(?:url|URL)$', url):
                            raise ExtractorError(
                                'Invalid URL:  %r . Call youtube-dlc like this:  youtube-dlc -v "https://www.youtube.com/watch?v=BaW_jenozKc"  ' % url,
                                expected=True)
                        else:
                            self._downloader.report_warning(
                                'Falling back to youtube search for  %s . Set --default-search "auto" to suppress this warning.' % url)
                    return self.url_result('ytsearch:' + url)

            if default_search in ('error', 'fixup_error'):
                raise ExtractorError(
                    '%r is not a valid URL. '
                    'Set --default-search "ytsearch" (or run  youtube-dlc "ytsearch:%s" ) to search YouTube'
                    % (url, url), expected=True)
            else:
                if ':' not in default_search:
                    default_search += ':'
                return self.url_result(default_search + url)

        url, smuggled_data = unsmuggle_url(url)
        force_videoid = None
        is_intentional = smuggled_data and smuggled_data.get('to_generic')
        if smuggled_data and 'force_videoid' in smuggled_data:
            force_videoid = smuggled_data['force_videoid']
            video_id = force_videoid
        else:
            video_id = self._generic_id(url)

        self.to_screen('%s: Requesting header' % video_id)

        head_req = HEADRequest(url)
        head_response = self._request_webpage(
            head_req, video_id,
            note=False, errnote='Could not send HEAD request to %s' % url,
            fatal=False)

        if head_response is not False:
            # Check for redirect
            new_url = head_response.geturl()
            if url != new_url:
                self.report_following_redirect(new_url)
                if force_videoid:
                    new_url = smuggle_url(
                        new_url, {'force_videoid': force_videoid})
                return self.url_result(new_url)

        full_response = None
        if head_response is False:
            request = sanitized_Request(url)
            request.add_header('Accept-Encoding', '*')
            full_response = self._request_webpage(request, video_id)
            head_response = full_response

        info_dict = {
            'id': video_id,
            'title': self._generic_title(url),
            'upload_date': unified_strdate(head_response.headers.get('Last-Modified'))
        }

        # Check for direct link to a video
        content_type = head_response.headers.get('Content-Type', '').lower()
        m = re.match(r'^(?P<type>audio|video|application(?=/(?:ogg$|(?:vnd\.apple\.|x-)?mpegurl)))/(?P<format_id>[^;\s]+)', content_type)
        if m:
            format_id = compat_str(m.group('format_id'))
            if format_id.endswith('mpegurl'):
                formats = self._extract_m3u8_formats(url, video_id, 'mp4')
            elif format_id == 'f4m':
                formats = self._extract_f4m_formats(url, video_id)
            else:
                formats = [{
                    'format_id': format_id,
                    'url': url,
                    'vcodec': 'none' if m.group('type') == 'audio' else None
                }]
                info_dict['direct'] = True
            self._sort_formats(formats)
            info_dict['formats'] = formats
            return info_dict

        if not self._downloader.params.get('test', False) and not is_intentional:
            force = self._downloader.params.get('force_generic_extractor', False)
            self._downloader.report_warning(
                '%s on generic information extractor.' % ('Forcing' if force else 'Falling back'))

        if not full_response:
            request = sanitized_Request(url)
            # Some webservers may serve compressed content of rather big size (e.g. gzipped flac)
            # making it impossible to download only chunk of the file (yet we need only 512kB to
            # test whether it's HTML or not). According to youtube-dlc default Accept-Encoding
            # that will always result in downloading the whole file that is not desirable.
            # Therefore for extraction pass we have to override Accept-Encoding to any in order
            # to accept raw bytes and being able to download only a chunk.
            # It may probably better to solve this by checking Content-Type for application/octet-stream
            # after HEAD request finishes, but not sure if we can rely on this.
            request.add_header('Accept-Encoding', '*')
            full_response = self._request_webpage(request, video_id)

        first_bytes = full_response.read(512)

        # Is it an M3U playlist?
        if first_bytes.startswith(b'#EXTM3U'):
            info_dict['formats'] = self._extract_m3u8_formats(url, video_id, 'mp4')
            self._sort_formats(info_dict['formats'])
            return info_dict

        # Maybe it's a direct link to a video?
        # Be careful not to download the whole thing!
        if not is_html(first_bytes):
            self._downloader.report_warning(
                'URL could be a direct video link, returning it as such.')
            info_dict.update({
                'direct': True,
                'url': url,
            })
            return info_dict

        webpage = self._webpage_read_content(
            full_response, url, video_id, prefix=first_bytes)

        self.report_extraction(video_id)

        # Is it an RSS feed, a SMIL file, an XSPF playlist or a MPD manifest?
        try:
            doc = compat_etree_fromstring(webpage.encode('utf-8'))
            if doc.tag == 'rss':
                return self._extract_rss(url, video_id, doc)
            elif doc.tag == 'SmoothStreamingMedia':
                info_dict['formats'] = self._parse_ism_formats(doc, url)
                self._sort_formats(info_dict['formats'])
                return info_dict
            elif re.match(r'^(?:{[^}]+})?smil$', doc.tag):
                smil = self._parse_smil(doc, url, video_id)
                self._sort_formats(smil['formats'])
                return smil
            elif doc.tag == '{http://xspf.org/ns/0/}playlist':
                return self.playlist_result(
                    self._parse_xspf(
                        doc, video_id, xspf_url=url,
                        xspf_base_url=full_response.geturl()),
                    video_id)
            elif re.match(r'(?i)^(?:{[^}]+})?MPD$', doc.tag):
                info_dict['formats'] = self._parse_mpd_formats(
                    doc,
                    mpd_base_url=full_response.geturl().rpartition('/')[0],
                    mpd_url=url)
                self._sort_formats(info_dict['formats'])
                return info_dict
            elif re.match(r'^{http://ns\.adobe\.com/f4m/[12]\.0}manifest$', doc.tag):
                info_dict['formats'] = self._parse_f4m_formats(doc, url, video_id)
                self._sort_formats(info_dict['formats'])
                return info_dict
        except compat_xml_parse_error:
            pass

        # Is it a Camtasia project?
        camtasia_res = self._extract_camtasia(url, video_id, webpage)
        if camtasia_res is not None:
            return camtasia_res

        # Sometimes embedded video player is hidden behind percent encoding
        # (e.g. https://github.com/ytdl-org/youtube-dl/issues/2448)
        # Unescaping the whole page allows to handle those cases in a generic way
        webpage = compat_urllib_parse_unquote(webpage)

        # Unescape squarespace embeds to be detected by generic extractor,
        # see https://github.com/ytdl-org/youtube-dl/issues/21294
        webpage = re.sub(
            r'<div[^>]+class=[^>]*?\bsqs-video-wrapper\b[^>]*>',
            lambda x: unescapeHTML(x.group(0)), webpage)

        # it's tempting to parse this further, but you would
        # have to take into account all the variations like
        #   Video Title - Site Name
        #   Site Name | Video Title
        #   Video Title - Tagline | Site Name
        # and so on and so forth; it's just not practical
        video_title = self._og_search_title(
            webpage, default=None) or self._html_search_regex(
            r'(?s)<title>(.*?)</title>', webpage, 'video title',
            default='video')

        # Try to detect age limit automatically
        age_limit = self._rta_search(webpage)
        # And then there are the jokers who advertise that they use RTA,
        # but actually don't.
        AGE_LIMIT_MARKERS = [
            r'Proudly Labeled <a href="http://www\.rtalabel\.org/" title="Restricted to Adults">RTA</a>',
        ]
        if any(re.search(marker, webpage) for marker in AGE_LIMIT_MARKERS):
            age_limit = 18

        # video uploader is domain name
        video_uploader = self._search_regex(
            r'^(?:https?://)?([^/]*)/.*', url, 'video uploader')

        video_description = self._og_search_description(webpage, default=None)
        video_thumbnail = self._og_search_thumbnail(webpage, default=None)

        info_dict.update({
            'title': video_title,
            'description': video_description,
            'thumbnail': video_thumbnail,
            'age_limit': age_limit,
        })

        # Look for Brightcove Legacy Studio embeds
        bc_urls = BrightcoveLegacyIE._extract_brightcove_urls(webpage)
        if bc_urls:
            entries = [{
                '_type': 'url',
                'url': smuggle_url(bc_url, {'Referer': url}),
                'ie_key': 'BrightcoveLegacy'
            } for bc_url in bc_urls]

            return {
                '_type': 'playlist',
                'title': video_title,
                'id': video_id,
                'entries': entries,
            }

        # Look for Brightcove New Studio embeds
        bc_urls = BrightcoveNewIE._extract_urls(self, webpage)
        if bc_urls:
            return self.playlist_from_matches(
                bc_urls, video_id, video_title,
                getter=lambda x: smuggle_url(x, {'referrer': url}),
                ie='BrightcoveNew')

        # Look for Nexx embeds
        nexx_urls = NexxIE._extract_urls(webpage)
        if nexx_urls:
            return self.playlist_from_matches(nexx_urls, video_id, video_title, ie=NexxIE.ie_key())

        # Look for Nexx iFrame embeds
        nexx_embed_urls = NexxEmbedIE._extract_urls(webpage)
        if nexx_embed_urls:
            return self.playlist_from_matches(nexx_embed_urls, video_id, video_title, ie=NexxEmbedIE.ie_key())

        # Look for ThePlatform embeds
        tp_urls = ThePlatformIE._extract_urls(webpage)
        if tp_urls:
            return self.playlist_from_matches(tp_urls, video_id, video_title, ie='ThePlatform')

        # Look for embedded rtl.nl player
        matches = re.findall(
            r'<iframe[^>]+?src="((?:https?:)?//(?:(?:www|static)\.)?rtl\.nl/(?:system/videoplayer/[^"]+(?:video_)?)?embed[^"]+)"',
            webpage)
        if matches:
            return self.playlist_from_matches(matches, video_id, video_title, ie='RtlNl')

        vimeo_urls = VimeoIE._extract_urls(url, webpage)
        if vimeo_urls:
            return self.playlist_from_matches(vimeo_urls, video_id, video_title, ie=VimeoIE.ie_key())

        vid_me_embed_url = self._search_regex(
            r'src=[\'"](https?://vid\.me/[^\'"]+)[\'"]',
            webpage, 'vid.me embed', default=None)
        if vid_me_embed_url is not None:
            return self.url_result(vid_me_embed_url, 'Vidme')

        # Look for YouTube embeds
        youtube_urls = YoutubeIE._extract_urls(webpage)
        if youtube_urls:
            return self.playlist_from_matches(
                youtube_urls, video_id, video_title, ie=YoutubeIE.ie_key())

        matches = DailymotionIE._extract_urls(webpage)
        if matches:
            return self.playlist_from_matches(matches, video_id, video_title)

        # Look for embedded Dailymotion playlist player (#3822)
        m = re.search(
            r'<iframe[^>]+?src=(["\'])(?P<url>(?:https?:)?//(?:www\.)?dailymotion\.[a-z]{2,3}/widget/jukebox\?.+?)\1', webpage)
        if m:
            playlists = re.findall(
                r'list\[\]=/playlist/([^/]+)/', unescapeHTML(m.group('url')))
            if playlists:
                return self.playlist_from_matches(
                    playlists, video_id, video_title, lambda p: '//dailymotion.com/playlist/%s' % p)

        # Look for DailyMail embeds
        dailymail_urls = DailyMailIE._extract_urls(webpage)
        if dailymail_urls:
            return self.playlist_from_matches(
                dailymail_urls, video_id, video_title, ie=DailyMailIE.ie_key())

        # Look for Teachable embeds, must be before Wistia
        teachable_url = TeachableIE._extract_url(webpage, url)
        if teachable_url:
            return self.url_result(teachable_url)

        # Look for embedded Wistia player
        wistia_urls = WistiaIE._extract_urls(webpage)
        if wistia_urls:
            playlist = self.playlist_from_matches(wistia_urls, video_id, video_title, ie=WistiaIE.ie_key())
            for entry in playlist['entries']:
                entry.update({
                    '_type': 'url_transparent',
                    'uploader': video_uploader,
                })
            return playlist

        # Look for SVT player
        svt_url = SVTIE._extract_url(webpage)
        if svt_url:
            return self.url_result(svt_url, 'SVT')

        # Look for Bandcamp pages with custom domain
        mobj = re.search(r'<meta property="og:url"[^>]*?content="(.*?bandcamp\.com.*?)"', webpage)
        if mobj is not None:
            burl = unescapeHTML(mobj.group(1))
            # Don't set the extractor because it can be a track url or an album
            return self.url_result(burl)

        # Look for embedded Vevo player
        mobj = re.search(
            r'<iframe[^>]+?src=(["\'])(?P<url>(?:https?:)?//(?:cache\.)?vevo\.com/.+?)\1', webpage)
        if mobj is not None:
            return self.url_result(mobj.group('url'))

        # Look for embedded Viddler player
        mobj = re.search(
            r'<(?:iframe[^>]+?src|param[^>]+?value)=(["\'])(?P<url>(?:https?:)?//(?:www\.)?viddler\.com/(?:embed|player)/.+?)\1',
            webpage)
        if mobj is not None:
            return self.url_result(mobj.group('url'))

        # Look for NYTimes player
        mobj = re.search(
            r'<iframe[^>]+src=(["\'])(?P<url>(?:https?:)?//graphics8\.nytimes\.com/bcvideo/[^/]+/iframe/embed\.html.+?)\1>',
            webpage)
        if mobj is not None:
            return self.url_result(mobj.group('url'))

        # Look for Libsyn player
        mobj = re.search(
            r'<iframe[^>]+src=(["\'])(?P<url>(?:https?:)?//html5-player\.libsyn\.com/embed/.+?)\1', webpage)
        if mobj is not None:
            return self.url_result(mobj.group('url'))

        # Look for Ooyala videos
        mobj = (re.search(r'player\.ooyala\.com/[^"?]+[?#][^"]*?(?:embedCode|ec)=(?P<ec>[^"&]+)', webpage)
                or re.search(r'OO\.Player\.create\([\'"].*?[\'"],\s*[\'"](?P<ec>.{32})[\'"]', webpage)
                or re.search(r'OO\.Player\.create\.apply\(\s*OO\.Player\s*,\s*op\(\s*\[\s*[\'"][^\'"]*[\'"]\s*,\s*[\'"](?P<ec>.{32})[\'"]', webpage)
                or re.search(r'SBN\.VideoLinkset\.ooyala\([\'"](?P<ec>.{32})[\'"]\)', webpage)
                or re.search(r'data-ooyala-video-id\s*=\s*[\'"](?P<ec>.{32})[\'"]', webpage))
        if mobj is not None:
            embed_token = self._search_regex(
                r'embedToken[\'"]?\s*:\s*[\'"]([^\'"]+)',
                webpage, 'ooyala embed token', default=None)
            return OoyalaIE._build_url_result(smuggle_url(
                mobj.group('ec'), {
                    'domain': url,
                    'embed_token': embed_token,
                }))

        # Look for multiple Ooyala embeds on SBN network websites
        mobj = re.search(r'SBN\.VideoLinkset\.entryGroup\((\[.*?\])', webpage)
        if mobj is not None:
            embeds = self._parse_json(mobj.group(1), video_id, fatal=False)
            if embeds:
                return self.playlist_from_matches(
                    embeds, video_id, video_title,
                    getter=lambda v: OoyalaIE._url_for_embed_code(smuggle_url(v['provider_video_id'], {'domain': url})), ie='Ooyala')

        # Look for Aparat videos
        mobj = re.search(r'<iframe .*?src="(http://www\.aparat\.com/video/[^"]+)"', webpage)
        if mobj is not None:
            return self.url_result(mobj.group(1), 'Aparat')

        # Look for MPORA videos
        mobj = re.search(r'<iframe .*?src="(http://mpora\.(?:com|de)/videos/[^"]+)"', webpage)
        if mobj is not None:
            return self.url_result(mobj.group(1), 'Mpora')

        # Look for embedded Facebook player
        facebook_urls = FacebookIE._extract_urls(webpage)
        if facebook_urls:
            return self.playlist_from_matches(facebook_urls, video_id, video_title)

        # Look for embedded VK player
        mobj = re.search(r'<iframe[^>]+?src=(["\'])(?P<url>https?://vk\.com/video_ext\.php.+?)\1', webpage)
        if mobj is not None:
            return self.url_result(mobj.group('url'), 'VK')

        # Look for embedded Odnoklassniki player
        odnoklassniki_url = OdnoklassnikiIE._extract_url(webpage)
        if odnoklassniki_url:
            return self.url_result(odnoklassniki_url, OdnoklassnikiIE.ie_key())

        # Look for embedded ivi player
        mobj = re.search(r'<embed[^>]+?src=(["\'])(?P<url>https?://(?:www\.)?ivi\.ru/video/player.+?)\1', webpage)
        if mobj is not None:
            return self.url_result(mobj.group('url'), 'Ivi')

        # Look for embedded Huffington Post player
        mobj = re.search(
            r'<iframe[^>]+?src=(["\'])(?P<url>https?://embed\.live\.huffingtonpost\.com/.+?)\1', webpage)
        if mobj is not None:
            return self.url_result(mobj.group('url'), 'HuffPost')

        # Look for embed.ly
        mobj = re.search(r'class=["\']embedly-card["\'][^>]href=["\'](?P<url>[^"\']+)', webpage)
        if mobj is not None:
            return self.url_result(mobj.group('url'))
        mobj = re.search(r'class=["\']embedly-embed["\'][^>]src=["\'][^"\']*url=(?P<url>[^&]+)', webpage)
        if mobj is not None:
            return self.url_result(compat_urllib_parse_unquote(mobj.group('url')))

        # Look for funnyordie embed
        matches = re.findall(r'<iframe[^>]+?src="(https?://(?:www\.)?funnyordie\.com/embed/[^"]+)"', webpage)
        if matches:
            return self.playlist_from_matches(
                matches, video_id, video_title, getter=unescapeHTML, ie='FunnyOrDie')

        # Look for BBC iPlayer embed
        matches = re.findall(r'setPlaylist\("(https?://www\.bbc\.co\.uk/iplayer/[^/]+/[\da-z]{8})"\)', webpage)
        if matches:
            return self.playlist_from_matches(matches, video_id, video_title, ie='BBCCoUk')

        # Look for embedded RUTV player
        rutv_url = RUTVIE._extract_url(webpage)
        if rutv_url:
            return self.url_result(rutv_url, 'RUTV')

        # Look for embedded TVC player
        tvc_url = TVCIE._extract_url(webpage)
        if tvc_url:
            return self.url_result(tvc_url, 'TVC')

        # Look for embedded SportBox player
        sportbox_urls = SportBoxIE._extract_urls(webpage)
        if sportbox_urls:
            return self.playlist_from_matches(sportbox_urls, video_id, video_title, ie=SportBoxIE.ie_key())

        # Look for embedded XHamster player
        xhamster_urls = XHamsterEmbedIE._extract_urls(webpage)
        if xhamster_urls:
            return self.playlist_from_matches(xhamster_urls, video_id, video_title, ie='XHamsterEmbed')

        # Look for embedded TNAFlixNetwork player
        tnaflix_urls = TNAFlixNetworkEmbedIE._extract_urls(webpage)
        if tnaflix_urls:
            return self.playlist_from_matches(tnaflix_urls, video_id, video_title, ie=TNAFlixNetworkEmbedIE.ie_key())

        # Look for embedded PornHub player
        pornhub_urls = PornHubIE._extract_urls(webpage)
        if pornhub_urls:
            return self.playlist_from_matches(pornhub_urls, video_id, video_title, ie=PornHubIE.ie_key())

        # Look for embedded DrTuber player
        drtuber_urls = DrTuberIE._extract_urls(webpage)
        if drtuber_urls:
            return self.playlist_from_matches(drtuber_urls, video_id, video_title, ie=DrTuberIE.ie_key())

        # Look for embedded RedTube player
        redtube_urls = RedTubeIE._extract_urls(webpage)
        if redtube_urls:
            return self.playlist_from_matches(redtube_urls, video_id, video_title, ie=RedTubeIE.ie_key())

        # Look for embedded Tube8 player
        tube8_urls = Tube8IE._extract_urls(webpage)
        if tube8_urls:
            return self.playlist_from_matches(tube8_urls, video_id, video_title, ie=Tube8IE.ie_key())

        # Look for embedded Mofosex player
        mofosex_urls = MofosexEmbedIE._extract_urls(webpage)
        if mofosex_urls:
            return self.playlist_from_matches(mofosex_urls, video_id, video_title, ie=MofosexEmbedIE.ie_key())

        # Look for embedded Spankwire player
        spankwire_urls = SpankwireIE._extract_urls(webpage)
        if spankwire_urls:
            return self.playlist_from_matches(spankwire_urls, video_id, video_title, ie=SpankwireIE.ie_key())

        # Look for embedded YouPorn player
        youporn_urls = YouPornIE._extract_urls(webpage)
        if youporn_urls:
            return self.playlist_from_matches(youporn_urls, video_id, video_title, ie=YouPornIE.ie_key())

        # Look for embedded Tvigle player
        mobj = re.search(
            r'<iframe[^>]+?src=(["\'])(?P<url>(?:https?:)?//cloud\.tvigle\.ru/video/.+?)\1', webpage)
        if mobj is not None:
            return self.url_result(mobj.group('url'), 'Tvigle')

        # Look for embedded TED player
        mobj = re.search(
            r'<iframe[^>]+?src=(["\'])(?P<url>https?://embed(?:-ssl)?\.ted\.com/.+?)\1', webpage)
        if mobj is not None:
            return self.url_result(mobj.group('url'), 'TED')

        # Look for embedded Ustream videos
        ustream_url = UstreamIE._extract_url(webpage)
        if ustream_url:
            return self.url_result(ustream_url, UstreamIE.ie_key())

        # Look for embedded arte.tv player
        arte_urls = ArteTVEmbedIE._extract_urls(webpage)
        if arte_urls:
            return self.playlist_from_matches(arte_urls, video_id, video_title)

        # Look for embedded francetv player
        mobj = re.search(
            r'<iframe[^>]+?src=(["\'])(?P<url>(?:https?://)?embed\.francetv\.fr/\?ue=.+?)\1',
            webpage)
        if mobj is not None:
            return self.url_result(mobj.group('url'))

        # Look for embedded smotri.com player
        smotri_url = SmotriIE._extract_url(webpage)
        if smotri_url:
            return self.url_result(smotri_url, 'Smotri')

        # Look for embedded Myvi.ru player
        myvi_url = MyviIE._extract_url(webpage)
        if myvi_url:
            return self.url_result(myvi_url)

        # Look for embedded soundcloud player
        soundcloud_urls = SoundcloudEmbedIE._extract_urls(webpage)
        if soundcloud_urls:
            return self.playlist_from_matches(soundcloud_urls, video_id, video_title, getter=unescapeHTML)

        # Look for tunein player
        tunein_urls = TuneInBaseIE._extract_urls(webpage)
        if tunein_urls:
            return self.playlist_from_matches(tunein_urls, video_id, video_title)

        # Look for embedded mtvservices player
        mtvservices_url = MTVServicesEmbeddedIE._extract_url(webpage)
        if mtvservices_url:
            return self.url_result(mtvservices_url, ie='MTVServicesEmbedded')

        # Look for embedded yahoo player
        mobj = re.search(
            r'<iframe[^>]+?src=(["\'])(?P<url>https?://(?:screen|movies)\.yahoo\.com/.+?\.html\?format=embed)\1',
            webpage)
        if mobj is not None:
            return self.url_result(mobj.group('url'), 'Yahoo')

        # Look for embedded sbs.com.au player
        mobj = re.search(
            r'''(?x)
            (?:
                <meta\s+property="og:video"\s+content=|
                <iframe[^>]+?src=
            )
            (["\'])(?P<url>https?://(?:www\.)?sbs\.com\.au/ondemand/video/.+?)\1''',
            webpage)
        if mobj is not None:
            return self.url_result(mobj.group('url'), 'SBS')

        # Look for embedded Cinchcast player
        mobj = re.search(
            r'<iframe[^>]+?src=(["\'])(?P<url>https?://player\.cinchcast\.com/.+?)\1',
            webpage)
        if mobj is not None:
            return self.url_result(mobj.group('url'), 'Cinchcast')

        mobj = re.search(
            r'<iframe[^>]+?src=(["\'])(?P<url>https?://m(?:lb)?\.mlb\.com/shared/video/embed/embed\.html\?.+?)\1',
            webpage)
        if not mobj:
            mobj = re.search(
                r'data-video-link=["\'](?P<url>http://m.mlb.com/video/[^"\']+)',
                webpage)
        if mobj is not None:
            return self.url_result(mobj.group('url'), 'MLB')

        mobj = re.search(
            r'<(?:iframe|script)[^>]+?src=(["\'])(?P<url>%s)\1' % CondeNastIE.EMBED_URL,
            webpage)
        if mobj is not None:
            return self.url_result(self._proto_relative_url(mobj.group('url'), scheme='http:'), 'CondeNast')

        mobj = re.search(
            r'<iframe[^>]+src="(?P<url>https?://(?:new\.)?livestream\.com/[^"]+/player[^"]+)"',
            webpage)
        if mobj is not None:
            return self.url_result(mobj.group('url'), 'Livestream')

        # Look for Zapiks embed
        mobj = re.search(
            r'<iframe[^>]+src="(?P<url>https?://(?:www\.)?zapiks\.fr/index\.php\?.+?)"', webpage)
        if mobj is not None:
            return self.url_result(mobj.group('url'), 'Zapiks')

        # Look for Kaltura embeds
        kaltura_urls = KalturaIE._extract_urls(webpage)
        if kaltura_urls:
            return self.playlist_from_matches(
                kaltura_urls, video_id, video_title,
                getter=lambda x: smuggle_url(x, {'source_url': url}),
                ie=KalturaIE.ie_key())

        # Look for EaglePlatform embeds
        eagleplatform_url = EaglePlatformIE._extract_url(webpage)
        if eagleplatform_url:
            return self.url_result(smuggle_url(eagleplatform_url, {'referrer': url}), EaglePlatformIE.ie_key())

        # Look for ClipYou (uses EaglePlatform) embeds
        mobj = re.search(
            r'<iframe[^>]+src="https?://(?P<host>media\.clipyou\.ru)/index/player\?.*\brecord_id=(?P<id>\d+).*"', webpage)
        if mobj is not None:
            return self.url_result('eagleplatform:%(host)s:%(id)s' % mobj.groupdict(), 'EaglePlatform')

        # Look for Pladform embeds
        pladform_url = PladformIE._extract_url(webpage)
        if pladform_url:
            return self.url_result(pladform_url)

        # Look for Videomore embeds
        videomore_url = VideomoreIE._extract_url(webpage)
        if videomore_url:
            return self.url_result(videomore_url)

        # Look for Webcaster embeds
        webcaster_url = WebcasterFeedIE._extract_url(self, webpage)
        if webcaster_url:
            return self.url_result(webcaster_url, ie=WebcasterFeedIE.ie_key())

        # Look for Playwire embeds
        mobj = re.search(
            r'<script[^>]+data-config=(["\'])(?P<url>(?:https?:)?//config\.playwire\.com/.+?)\1', webpage)
        if mobj is not None:
            return self.url_result(mobj.group('url'))

        # Look for 5min embeds
        mobj = re.search(
            r'<meta[^>]+property="og:video"[^>]+content="https?://embed\.5min\.com/(?P<id>[0-9]+)/?', webpage)
        if mobj is not None:
            return self.url_result('5min:%s' % mobj.group('id'), 'FiveMin')

        # Look for Crooks and Liars embeds
        mobj = re.search(
            r'<(?:iframe[^>]+src|param[^>]+value)=(["\'])(?P<url>(?:https?:)?//embed\.crooksandliars\.com/(?:embed|v)/.+?)\1', webpage)
        if mobj is not None:
            return self.url_result(mobj.group('url'))

        # Look for NBC Sports VPlayer embeds
        nbc_sports_url = NBCSportsVPlayerIE._extract_url(webpage)
        if nbc_sports_url:
            return self.url_result(nbc_sports_url, 'NBCSportsVPlayer')

        # Look for NBC News embeds
        nbc_news_embed_url = re.search(
            r'<iframe[^>]+src=(["\'])(?P<url>(?:https?:)?//www\.nbcnews\.com/widget/video-embed/[^"\']+)\1', webpage)
        if nbc_news_embed_url:
            return self.url_result(nbc_news_embed_url.group('url'), 'NBCNews')

        # Look for Google Drive embeds
        google_drive_url = GoogleDriveIE._extract_url(webpage)
        if google_drive_url:
            return self.url_result(google_drive_url, 'GoogleDrive')

        # Look for UDN embeds
        mobj = re.search(
            r'<iframe[^>]+src="(?:https?:)?(?P<url>%s)"' % UDNEmbedIE._PROTOCOL_RELATIVE_VALID_URL, webpage)
        if mobj is not None:
            return self.url_result(
                compat_urlparse.urljoin(url, mobj.group('url')), 'UDNEmbed')

        # Look for Senate ISVP iframe
        senate_isvp_url = SenateISVPIE._search_iframe_url(webpage)
        if senate_isvp_url:
            return self.url_result(senate_isvp_url, 'SenateISVP')

        # Look for Kinja embeds
        kinja_embed_urls = KinjaEmbedIE._extract_urls(webpage, url)
        if kinja_embed_urls:
            return self.playlist_from_matches(
                kinja_embed_urls, video_id, video_title)

        # Look for OnionStudios embeds
        onionstudios_url = OnionStudiosIE._extract_url(webpage)
        if onionstudios_url:
            return self.url_result(onionstudios_url)

        # Look for ViewLift embeds
        viewlift_url = ViewLiftEmbedIE._extract_url(webpage)
        if viewlift_url:
            return self.url_result(viewlift_url)

        # Look for JWPlatform embeds
        jwplatform_urls = JWPlatformIE._extract_urls(webpage)
        if jwplatform_urls:
            return self.playlist_from_matches(jwplatform_urls, video_id, video_title, ie=JWPlatformIE.ie_key())

        # Look for Digiteka embeds
        digiteka_url = DigitekaIE._extract_url(webpage)
        if digiteka_url:
            return self.url_result(self._proto_relative_url(digiteka_url), DigitekaIE.ie_key())

        # Look for Arkena embeds
        arkena_url = ArkenaIE._extract_url(webpage)
        if arkena_url:
            return self.url_result(arkena_url, ArkenaIE.ie_key())

        # Look for Piksel embeds
        piksel_url = PikselIE._extract_url(webpage)
        if piksel_url:
            return self.url_result(piksel_url, PikselIE.ie_key())

        # Look for Limelight embeds
        limelight_urls = LimelightBaseIE._extract_urls(webpage, url)
        if limelight_urls:
            return self.playlist_result(
                limelight_urls, video_id, video_title, video_description)

        # Look for Anvato embeds
        anvato_urls = AnvatoIE._extract_urls(self, webpage, video_id)
        if anvato_urls:
            return self.playlist_result(
                anvato_urls, video_id, video_title, video_description)

        # Look for AdobeTVVideo embeds
        mobj = re.search(
            r'<iframe[^>]+src=[\'"]((?:https?:)?//video\.tv\.adobe\.com/v/\d+[^"]+)[\'"]',
            webpage)
        if mobj is not None:
            return self.url_result(
                self._proto_relative_url(unescapeHTML(mobj.group(1))),
                'AdobeTVVideo')

        # Look for Vine embeds
        mobj = re.search(
            r'<iframe[^>]+src=[\'"]((?:https?:)?//(?:www\.)?vine\.co/v/[^/]+/embed/(?:simple|postcard))',
            webpage)
        if mobj is not None:
            return self.url_result(
                self._proto_relative_url(unescapeHTML(mobj.group(1))), 'Vine')

        # Look for VODPlatform embeds
        mobj = re.search(
            r'<iframe[^>]+src=(["\'])(?P<url>(?:https?:)?//(?:(?:www\.)?vod-platform\.net|embed\.kwikmotion\.com)/[eE]mbed/.+?)\1',
            webpage)
        if mobj is not None:
            return self.url_result(
                self._proto_relative_url(unescapeHTML(mobj.group('url'))), 'VODPlatform')

        # Look for Mangomolo embeds
        mobj = re.search(
            r'''(?x)<iframe[^>]+src=(["\'])(?P<url>(?:https?:)?//
                (?:
                    admin\.mangomolo\.com/analytics/index\.php/customers/embed|
                    player\.mangomolo\.com/v1
                )/
                (?:
                    video\?.*?\bid=(?P<video_id>\d+)|
                    (?:index|live)\?.*?\bchannelid=(?P<channel_id>(?:[A-Za-z0-9+/=]|%2B|%2F|%3D)+)
                ).+?)\1''', webpage)
        if mobj is not None:
            info = {
                '_type': 'url_transparent',
                'url': self._proto_relative_url(unescapeHTML(mobj.group('url'))),
                'title': video_title,
                'description': video_description,
                'thumbnail': video_thumbnail,
                'uploader': video_uploader,
            }
            video_id = mobj.group('video_id')
            if video_id:
                info.update({
                    'ie_key': 'MangomoloVideo',
                    'id': video_id,
                })
            else:
                info.update({
                    'ie_key': 'MangomoloLive',
                    'id': mobj.group('channel_id'),
                })
            return info

        # Look for Instagram embeds
        instagram_embed_url = InstagramIE._extract_embed_url(webpage)
        if instagram_embed_url is not None:
            return self.url_result(
                self._proto_relative_url(instagram_embed_url), InstagramIE.ie_key())

        # Look for LiveLeak embeds
        liveleak_urls = LiveLeakIE._extract_urls(webpage)
        if liveleak_urls:
            return self.playlist_from_matches(liveleak_urls, video_id, video_title)

        # Look for 3Q SDN embeds
        threeqsdn_url = ThreeQSDNIE._extract_url(webpage)
        if threeqsdn_url:
            return {
                '_type': 'url_transparent',
                'ie_key': ThreeQSDNIE.ie_key(),
                'url': self._proto_relative_url(threeqsdn_url),
                'title': video_title,
                'description': video_description,
                'thumbnail': video_thumbnail,
                'uploader': video_uploader,
            }

        # Look for VBOX7 embeds
        vbox7_url = Vbox7IE._extract_url(webpage)
        if vbox7_url:
            return self.url_result(vbox7_url, Vbox7IE.ie_key())

        # Look for DBTV embeds
        dbtv_urls = DBTVIE._extract_urls(webpage)
        if dbtv_urls:
            return self.playlist_from_matches(dbtv_urls, video_id, video_title, ie=DBTVIE.ie_key())

        # Look for Videa embeds
        videa_urls = VideaIE._extract_urls(webpage)
        if videa_urls:
            return self.playlist_from_matches(videa_urls, video_id, video_title, ie=VideaIE.ie_key())

        # Look for 20 minuten embeds
        twentymin_urls = TwentyMinutenIE._extract_urls(webpage)
        if twentymin_urls:
            return self.playlist_from_matches(
                twentymin_urls, video_id, video_title, ie=TwentyMinutenIE.ie_key())

        # Look for VideoPress embeds
        videopress_urls = VideoPressIE._extract_urls(webpage)
        if videopress_urls:
            return self.playlist_from_matches(
                videopress_urls, video_id, video_title, ie=VideoPressIE.ie_key())

        # Look for Rutube embeds
        rutube_urls = RutubeIE._extract_urls(webpage)
        if rutube_urls:
            return self.playlist_from_matches(
                rutube_urls, video_id, video_title, ie=RutubeIE.ie_key())

        # Look for WashingtonPost embeds
        wapo_urls = WashingtonPostIE._extract_urls(webpage)
        if wapo_urls:
            return self.playlist_from_matches(
                wapo_urls, video_id, video_title, ie=WashingtonPostIE.ie_key())

        # Look for Mediaset embeds
        mediaset_urls = MediasetIE._extract_urls(self, webpage)
        if mediaset_urls:
            return self.playlist_from_matches(
                mediaset_urls, video_id, video_title, ie=MediasetIE.ie_key())

        # Look for JOJ.sk embeds
        joj_urls = JojIE._extract_urls(webpage)
        if joj_urls:
            return self.playlist_from_matches(
                joj_urls, video_id, video_title, ie=JojIE.ie_key())

        # Look for megaphone.fm embeds
        mpfn_urls = MegaphoneIE._extract_urls(webpage)
        if mpfn_urls:
            return self.playlist_from_matches(
                mpfn_urls, video_id, video_title, ie=MegaphoneIE.ie_key())

        # Look for vzaar embeds
        vzaar_urls = VzaarIE._extract_urls(webpage)
        if vzaar_urls:
            return self.playlist_from_matches(
                vzaar_urls, video_id, video_title, ie=VzaarIE.ie_key())

        channel9_urls = Channel9IE._extract_urls(webpage)
        if channel9_urls:
            return self.playlist_from_matches(
                channel9_urls, video_id, video_title, ie=Channel9IE.ie_key())

        vshare_urls = VShareIE._extract_urls(webpage)
        if vshare_urls:
            return self.playlist_from_matches(
                vshare_urls, video_id, video_title, ie=VShareIE.ie_key())

        # Look for Mediasite embeds
        mediasite_urls = MediasiteIE._extract_urls(webpage)
        if mediasite_urls:
            entries = [
                self.url_result(smuggle_url(
                    compat_urlparse.urljoin(url, mediasite_url),
                    {'UrlReferrer': url}), ie=MediasiteIE.ie_key())
                for mediasite_url in mediasite_urls]
            return self.playlist_result(entries, video_id, video_title)

        springboardplatform_urls = SpringboardPlatformIE._extract_urls(webpage)
        if springboardplatform_urls:
            return self.playlist_from_matches(
                springboardplatform_urls, video_id, video_title,
                ie=SpringboardPlatformIE.ie_key())

        yapfiles_urls = YapFilesIE._extract_urls(webpage)
        if yapfiles_urls:
            return self.playlist_from_matches(
                yapfiles_urls, video_id, video_title, ie=YapFilesIE.ie_key())

        vice_urls = ViceIE._extract_urls(webpage)
        if vice_urls:
            return self.playlist_from_matches(
                vice_urls, video_id, video_title, ie=ViceIE.ie_key())

        xfileshare_urls = XFileShareIE._extract_urls(webpage)
        if xfileshare_urls:
            return self.playlist_from_matches(
                xfileshare_urls, video_id, video_title, ie=XFileShareIE.ie_key())

        cloudflarestream_urls = CloudflareStreamIE._extract_urls(webpage)
        if cloudflarestream_urls:
            return self.playlist_from_matches(
                cloudflarestream_urls, video_id, video_title, ie=CloudflareStreamIE.ie_key())

        peertube_urls = PeerTubeIE._extract_urls(webpage, url)
        if peertube_urls:
            return self.playlist_from_matches(
                peertube_urls, video_id, video_title, ie=PeerTubeIE.ie_key())

        indavideo_urls = IndavideoEmbedIE._extract_urls(webpage)
        if indavideo_urls:
            return self.playlist_from_matches(
                indavideo_urls, video_id, video_title, ie=IndavideoEmbedIE.ie_key())

        apa_urls = APAIE._extract_urls(webpage)
        if apa_urls:
            return self.playlist_from_matches(
                apa_urls, video_id, video_title, ie=APAIE.ie_key())

        foxnews_urls = FoxNewsIE._extract_urls(webpage)
        if foxnews_urls:
            return self.playlist_from_matches(
                foxnews_urls, video_id, video_title, ie=FoxNewsIE.ie_key())

        sharevideos_urls = [sharevideos_mobj.group('url') for sharevideos_mobj in re.finditer(
            r'<iframe[^>]+?\bsrc\s*=\s*(["\'])(?P<url>(?:https?:)?//embed\.share-videos\.se/auto/embed/\d+\?.*?\buid=\d+.*?)\1',
            webpage)]
        if sharevideos_urls:
            return self.playlist_from_matches(
                sharevideos_urls, video_id, video_title)

        viqeo_urls = ViqeoIE._extract_urls(webpage)
        if viqeo_urls:
            return self.playlist_from_matches(
                viqeo_urls, video_id, video_title, ie=ViqeoIE.ie_key())

        expressen_urls = ExpressenIE._extract_urls(webpage)
        if expressen_urls:
            return self.playlist_from_matches(
                expressen_urls, video_id, video_title, ie=ExpressenIE.ie_key())

        zype_urls = ZypeIE._extract_urls(webpage)
        if zype_urls:
            return self.playlist_from_matches(
                zype_urls, video_id, video_title, ie=ZypeIE.ie_key())

<<<<<<< HEAD
        # Look for RCS media group embeds
        rcs_urls = RCSEmbedsIE._extract_urls(webpage)
        if rcs_urls:
            return self.playlist_from_matches(
                rcs_urls, video_id, video_title, ie=RCSEmbedsIE.ie_key())
=======
        bitchute_urls = BitChuteIE._extract_urls(webpage)
        if bitchute_urls:
            return self.playlist_from_matches(
                bitchute_urls, video_id, video_title, ie=BitChuteIE.ie_key())
>>>>>>> 94c29091

        # Look for HTML5 media
        entries = self._parse_html5_media_entries(url, webpage, video_id, m3u8_id='hls')
        if entries:
            if len(entries) == 1:
                entries[0].update({
                    'id': video_id,
                    'title': video_title,
                })
            else:
                for num, entry in enumerate(entries, start=1):
                    entry.update({
                        'id': '%s-%s' % (video_id, num),
                        'title': '%s (%d)' % (video_title, num),
                    })
            for entry in entries:
                self._sort_formats(entry['formats'])
            return self.playlist_result(entries, video_id, video_title)

        jwplayer_data = self._find_jwplayer_data(
            webpage, video_id, transform_source=js_to_json)
        if jwplayer_data:
            try:
                info = self._parse_jwplayer_data(
                    jwplayer_data, video_id, require_title=False, base_url=url)
                return merge_dicts(info, info_dict)
            except ExtractorError:
                # See https://github.com/ytdl-org/youtube-dl/pull/16735
                pass

        # Video.js embed
        mobj = re.search(
            r'(?s)\bvideojs\s*\(.+?\.src\s*\(\s*((?:\[.+?\]|{.+?}))\s*\)\s*;',
            webpage)
        if mobj is not None:
            sources = self._parse_json(
                mobj.group(1), video_id, transform_source=js_to_json,
                fatal=False) or []
            if not isinstance(sources, list):
                sources = [sources]
            formats = []
            for source in sources:
                src = source.get('src')
                if not src or not isinstance(src, compat_str):
                    continue
                src = compat_urlparse.urljoin(url, src)
                src_type = source.get('type')
                if isinstance(src_type, compat_str):
                    src_type = src_type.lower()
                ext = determine_ext(src).lower()
                if src_type == 'video/youtube':
                    return self.url_result(src, YoutubeIE.ie_key())
                if src_type == 'application/dash+xml' or ext == 'mpd':
                    formats.extend(self._extract_mpd_formats(
                        src, video_id, mpd_id='dash', fatal=False))
                elif src_type == 'application/x-mpegurl' or ext == 'm3u8':
                    formats.extend(self._extract_m3u8_formats(
                        src, video_id, 'mp4', entry_protocol='m3u8_native',
                        m3u8_id='hls', fatal=False))
                else:
                    formats.append({
                        'url': src,
                        'ext': (mimetype2ext(src_type)
                                or ext if ext in KNOWN_EXTENSIONS else 'mp4'),
                    })
            if formats:
                self._sort_formats(formats)
                info_dict['formats'] = formats
                return info_dict

        # Looking for http://schema.org/VideoObject
        json_ld = self._search_json_ld(
            webpage, video_id, default={}, expected_type='VideoObject')
        if json_ld.get('url'):
            return merge_dicts(json_ld, info_dict)

        def check_video(vurl):
            if YoutubeIE.suitable(vurl):
                return True
            if RtmpIE.suitable(vurl):
                return True
            vpath = compat_urlparse.urlparse(vurl).path
            vext = determine_ext(vpath)
            return '.' in vpath and vext not in ('swf', 'png', 'jpg', 'srt', 'sbv', 'sub', 'vtt', 'ttml', 'js', 'xml')

        def filter_video(urls):
            return list(filter(check_video, urls))

        # Start with something easy: JW Player in SWFObject
        found = filter_video(re.findall(r'flashvars: [\'"](?:.*&)?file=(http[^\'"&]*)', webpage))
        if not found:
            # Look for gorilla-vid style embedding
            found = filter_video(re.findall(r'''(?sx)
                (?:
                    jw_plugins|
                    JWPlayerOptions|
                    jwplayer\s*\(\s*["'][^'"]+["']\s*\)\s*\.setup
                )
                .*?
                ['"]?file['"]?\s*:\s*["\'](.*?)["\']''', webpage))
        if not found:
            # Broaden the search a little bit
            found = filter_video(re.findall(r'[^A-Za-z0-9]?(?:file|source)=(http[^\'"&]*)', webpage))
        if not found:
            # Broaden the findall a little bit: JWPlayer JS loader
            found = filter_video(re.findall(
                r'[^A-Za-z0-9]?(?:file|video_url)["\']?:\s*["\'](http(?![^\'"]+\.[0-9]+[\'"])[^\'"]+)["\']', webpage))
        if not found:
            # Flow player
            found = filter_video(re.findall(r'''(?xs)
                flowplayer\("[^"]+",\s*
                    \{[^}]+?\}\s*,
                    \s*\{[^}]+? ["']?clip["']?\s*:\s*\{\s*
                        ["']?url["']?\s*:\s*["']([^"']+)["']
            ''', webpage))
        if not found:
            # Cinerama player
            found = re.findall(
                r"cinerama\.embedPlayer\(\s*\'[^']+\',\s*'([^']+)'", webpage)
        if not found:
            # Try to find twitter cards info
            # twitter:player:stream should be checked before twitter:player since
            # it is expected to contain a raw stream (see
            # https://dev.twitter.com/cards/types/player#On_twitter.com_via_desktop_browser)
            found = filter_video(re.findall(
                r'<meta (?:property|name)="twitter:player:stream" (?:content|value)="(.+?)"', webpage))
        if not found:
            # We look for Open Graph info:
            # We have to match any number spaces between elements, some sites try to align them (eg.: statigr.am)
            m_video_type = re.findall(r'<meta.*?property="og:video:type".*?content="video/(.*?)"', webpage)
            # We only look in og:video if the MIME type is a video, don't try if it's a Flash player:
            if m_video_type is not None:
                found = filter_video(re.findall(r'<meta.*?property="og:video".*?content="(.*?)"', webpage))
        if not found:
            REDIRECT_REGEX = r'[0-9]{,2};\s*(?:URL|url)=\'?([^\'"]+)'
            found = re.search(
                r'(?i)<meta\s+(?=(?:[a-z-]+="[^"]+"\s+)*http-equiv="refresh")'
                r'(?:[a-z-]+="[^"]+"\s+)*?content="%s' % REDIRECT_REGEX,
                webpage)
            if not found:
                # Look also in Refresh HTTP header
                refresh_header = head_response.headers.get('Refresh')
                if refresh_header:
                    # In python 2 response HTTP headers are bytestrings
                    if sys.version_info < (3, 0) and isinstance(refresh_header, str):
                        refresh_header = refresh_header.decode('iso-8859-1')
                    found = re.search(REDIRECT_REGEX, refresh_header)
            if found:
                new_url = compat_urlparse.urljoin(url, unescapeHTML(found.group(1)))
                if new_url != url:
                    self.report_following_redirect(new_url)
                    return {
                        '_type': 'url',
                        'url': new_url,
                    }
                else:
                    found = None

        if not found:
            # twitter:player is a https URL to iframe player that may or may not
            # be supported by youtube-dlc thus this is checked the very last (see
            # https://dev.twitter.com/cards/types/player#On_twitter.com_via_desktop_browser)
            embed_url = self._html_search_meta('twitter:player', webpage, default=None)
            if embed_url and embed_url != url:
                return self.url_result(embed_url)

        if not found:
            raise UnsupportedError(url)

        entries = []
        for video_url in orderedSet(found):
            video_url = unescapeHTML(video_url)
            video_url = video_url.replace('\\/', '/')
            video_url = compat_urlparse.urljoin(url, video_url)
            video_id = compat_urllib_parse_unquote(os.path.basename(video_url))

            # Sometimes, jwplayer extraction will result in a YouTube URL
            if YoutubeIE.suitable(video_url):
                entries.append(self.url_result(video_url, 'Youtube'))
                continue

            # here's a fun little line of code for you:
            video_id = os.path.splitext(video_id)[0]

            entry_info_dict = {
                'id': video_id,
                'uploader': video_uploader,
                'title': video_title,
                'age_limit': age_limit,
            }

            if RtmpIE.suitable(video_url):
                entry_info_dict.update({
                    '_type': 'url_transparent',
                    'ie_key': RtmpIE.ie_key(),
                    'url': video_url,
                })
                entries.append(entry_info_dict)
                continue

            ext = determine_ext(video_url)
            if ext == 'smil':
                entry_info_dict['formats'] = self._extract_smil_formats(video_url, video_id)
            elif ext == 'xspf':
                return self.playlist_result(self._extract_xspf_playlist(video_url, video_id), video_id)
            elif ext == 'm3u8':
                entry_info_dict['formats'] = self._extract_m3u8_formats(video_url, video_id, ext='mp4')
            elif ext == 'mpd':
                entry_info_dict['formats'] = self._extract_mpd_formats(video_url, video_id)
            elif ext == 'f4m':
                entry_info_dict['formats'] = self._extract_f4m_formats(video_url, video_id)
            elif re.search(r'(?i)\.(?:ism|smil)/manifest', video_url) and video_url != url:
                # Just matching .ism/manifest is not enough to be reliably sure
                # whether it's actually an ISM manifest or some other streaming
                # manifest since there are various streaming URL formats
                # possible (see [1]) as well as some other shenanigans like
                # .smil/manifest URLs that actually serve an ISM (see [2]) and
                # so on.
                # Thus the most reasonable way to solve this is to delegate
                # to generic extractor in order to look into the contents of
                # the manifest itself.
                # 1. https://azure.microsoft.com/en-us/documentation/articles/media-services-deliver-content-overview/#streaming-url-formats
                # 2. https://svs.itworkscdn.net/lbcivod/smil:itwfcdn/lbci/170976.smil/Manifest
                entry_info_dict = self.url_result(
                    smuggle_url(video_url, {'to_generic': True}),
                    GenericIE.ie_key())
            else:
                entry_info_dict['url'] = video_url

            if entry_info_dict.get('formats'):
                self._sort_formats(entry_info_dict['formats'])

            entries.append(entry_info_dict)

        if len(entries) == 1:
            return entries[0]
        else:
            for num, e in enumerate(entries, start=1):
                # 'url' results don't have a title
                if e.get('title') is not None:
                    e['title'] = '%s (%d)' % (e['title'], num)
            return {
                '_type': 'playlist',
                'entries': entries,
            }<|MERGE_RESOLUTION|>--- conflicted
+++ resolved
@@ -120,11 +120,8 @@
 from .zype import ZypeIE
 from .odnoklassniki import OdnoklassnikiIE
 from .kinja import KinjaEmbedIE
-<<<<<<< HEAD
 from .rcs import RCSEmbedsIE
-=======
 from .bitchute import BitChuteIE
->>>>>>> 94c29091
 
 
 class GenericIE(InfoExtractor):
@@ -3217,18 +3214,16 @@
             return self.playlist_from_matches(
                 zype_urls, video_id, video_title, ie=ZypeIE.ie_key())
 
-<<<<<<< HEAD
         # Look for RCS media group embeds
         rcs_urls = RCSEmbedsIE._extract_urls(webpage)
         if rcs_urls:
             return self.playlist_from_matches(
                 rcs_urls, video_id, video_title, ie=RCSEmbedsIE.ie_key())
-=======
+
         bitchute_urls = BitChuteIE._extract_urls(webpage)
         if bitchute_urls:
             return self.playlist_from_matches(
                 bitchute_urls, video_id, video_title, ie=BitChuteIE.ie_key())
->>>>>>> 94c29091
 
         # Look for HTML5 media
         entries = self._parse_html5_media_entries(url, webpage, video_id, m3u8_id='hls')
