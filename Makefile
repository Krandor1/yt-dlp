--- conflicted
+++ resolved
@@ -23,8 +23,6 @@
 .PHONY: all clean install test README.md youtube-dl.bash-completion
 # TODO un-phony README.md and youtube-dl.bash_completion by reading from .in files and generating from them
 
-<<<<<<< HEAD
-=======
 youtube-dl: youtube_dl/*.py
 	zip --quiet youtube-dl youtube_dl/*.py
 	zip --quiet --junk-paths youtube-dl youtube_dl/__main__.py
@@ -32,7 +30,6 @@
 	cat youtube-dl.zip >> youtube-dl
 	rm youtube-dl.zip
 	chmod a+x youtube-dl
->>>>>>> 20ba0426
 
 youtube-dl.exe: youtube_dl/*.py
 	bash devscripts/wine-py2exe.sh build_exe.py
